--- conflicted
+++ resolved
@@ -1,20 +1,3 @@
 :orphan:
 
-<<<<<<< HEAD
-Statistical functions (:mod:`cupyx.scipy.stats`)
-================================================
-
-.. Hint:: `SciPy API Reference: Statistical functions (scipy.stats) <https://docs.scipy.org/doc/scipy/reference/stats.html>`_
-
-
-Summary statistics
-------------------
-
-.. autosummary::
-   :toctree: generated/
-
-   trim_mean
-   entropy
-=======
-This document has been moved to :doc:`scipy_stats`.
->>>>>>> cde9a33e
+This document has been moved to :doc:`scipy_stats`.