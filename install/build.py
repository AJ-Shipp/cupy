--- conflicted
+++ resolved
@@ -173,18 +173,9 @@
 
     # for <cupy/complex.cuh>
     cupy_header = os.path.join(os.path.dirname(os.path.realpath(__file__)),
-<<<<<<< HEAD
                                '../cupy/_core/include')
-    # TODO(leofang): remove this detection in CuPy v9
-    old_cub_path = os.environ.get('CUB_PATH', '')
-    if old_cub_path:
-        utils.print_warning('CUB_PATH is detected: ' + old_cub_path,
-                            'It is no longer used by CuPy and will be ignored')
-=======
-                               '../cupy/core/include')
     global _jitify_path
     _jitify_path = os.path.join(cupy_header, 'cupy/jitify')
->>>>>>> cd2550f1
     if cuda_path:
         cuda_cub_path = os.path.join(cuda_path, 'include', 'cub')
         if not os.path.exists(cuda_cub_path):
