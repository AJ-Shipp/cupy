"""Collection of :class:`~chainer.Function` implementations."""

from chainer.functions import accuracy
from chainer.functions import basic_math
from chainer.functions import batch_normalization
from chainer.functions import bilinear
from chainer.functions import clipped_relu
from chainer.functions import concat
from chainer.functions import convolution_2d
from chainer.functions import copy
<<<<<<< HEAD
from chainer.functions import ctc
=======
from chainer.functions import cross_covariance
>>>>>>> 68a70d54
from chainer.functions import dropout
from chainer.functions import embed_id
from chainer.functions import gaussian
from chainer.functions import hierarchical_softmax
from chainer.functions import identity
from chainer.functions import inception
from chainer.functions import inceptionbn
from chainer.functions import leaky_relu
from chainer.functions import linear
from chainer.functions import local_response_normalization
from chainer.functions import lstm
from chainer.functions import matmul
from chainer.functions import mean_squared_error
from chainer.functions import negative_sampling
from chainer.functions import nonparameterized_convolution_2d
from chainer.functions import nonparameterized_linear
from chainer.functions import parameter
from chainer.functions import pooling_2d
from chainer.functions import prelu
from chainer.functions import relu
from chainer.functions import reshape
from chainer.functions import sigmoid
from chainer.functions import sigmoid_cross_entropy
from chainer.functions import softmax
from chainer.functions import softmax_cross_entropy
from chainer.functions import softplus
from chainer.functions import split_axis
from chainer.functions import sum as sum_
from chainer.functions import tanh

NonparameterizedConvolution2D = \
    nonparameterized_convolution_2d.NonparameterizedConvolution2D
NonparameterizedLinear = \
    nonparameterized_linear.NonparameterizedLinear
ClippedReLU = clipped_relu.ClippedReLU
Concat = concat.Concat
ConnectionistTemporalClassification = ctc.connectionist_temporal_classification
Copy = copy.Copy
Cos = basic_math.Cos
CrossCovariance = cross_covariance.CrossCovariance
Dropout = dropout.Dropout
Gaussian = gaussian.Gaussian
Identity = identity.Identity
Reshape = reshape.Reshape
BatchMatMul = matmul.BatchMatMul
SplitAxis = split_axis.SplitAxis
Exp = basic_math.Exp
Log = basic_math.Log
LeakyReLU = leaky_relu.LeakyReLU
LSTM = lstm.LSTM
MatMul = matmul.MatMul
ReLU = relu.ReLU
Sigmoid = sigmoid.Sigmoid
Sin = basic_math.Sin
Softmax = softmax.Softmax
Softplus = softplus.Softplus
Tanh = tanh.Tanh
AveragePooling2D = pooling_2d.AveragePooling2D
MaxPooling2D = pooling_2d.MaxPooling2D
SpatialPyramidPooling2D = pooling_2d.SpatialPyramidPooling2D
Pooling2D = pooling_2d.Pooling2D
LocalResponseNormalization = \
    local_response_normalization.LocalResponseNormalization
Accuracy = accuracy.Accuracy
MeanSquaredError = mean_squared_error.MeanSquaredError
SigmoidCrossEntropy = sigmoid_cross_entropy.SigmoidCrossEntropy
SoftmaxCrossEntropy = softmax_cross_entropy.SoftmaxCrossEntropy
Sum = sum_.Sum
Inception = inception.Inception
InceptionBN = inceptionbn.InceptionBN

BatchNormalization = batch_normalization.BatchNormalization
Convolution2D = convolution_2d.Convolution2D
EmbedID = embed_id.EmbedID
BinaryHierarchicalSoftmax = hierarchical_softmax.BinaryHierarchicalSoftmax
create_huffman_tree = hierarchical_softmax.create_huffman_tree
Linear = linear.Linear
NegativeSampling = negative_sampling.NegativeSampling
Parameter = parameter.Parameter
PReLU = prelu.PReLU
Bilinear = bilinear.Bilinear

convolution_2d = nonparameterized_convolution_2d.convolution_2d
linear = nonparameterized_linear.linear

clipped_relu = clipped_relu.clipped_relu
concat = concat.concat
connectionist_temporal_classification \
    = ctc.connectionist_temporal_classification
copy = copy.copy
dropout = dropout.dropout
gaussian = gaussian.gaussian
identity = identity.identity
reshape = reshape.reshape
split_axis = split_axis.split_axis

absolute = basic_math.absolute
batch_matmul = matmul.batch_matmul
cos = basic_math.cos
exp = basic_math.exp
log = basic_math.log
leaky_relu = leaky_relu.leaky_relu
lstm = lstm.lstm
matmul = matmul.matmul
relu = relu.relu
sigmoid = sigmoid.sigmoid
sin = basic_math.sin
softmax = softmax.softmax
softplus = softplus.softplus
tanh = tanh.tanh

average_pooling_2d = pooling_2d.average_pooling_2d
max_pooling_2d = pooling_2d.max_pooling_2d
spatial_pyramid_pooling_2d = pooling_2d.spatial_pyramid_pooling_2d
local_response_normalization = \
    local_response_normalization.local_response_normalization

accuracy = accuracy.accuracy
cross_covariance = cross_covariance.cross_covariance
mean_squared_error = mean_squared_error.mean_squared_error
sigmoid_cross_entropy = sigmoid_cross_entropy.sigmoid_cross_entropy
softmax_cross_entropy = softmax_cross_entropy.softmax_cross_entropy
sum = sum_.sum<|MERGE_RESOLUTION|>--- conflicted
+++ resolved
@@ -8,11 +8,8 @@
 from chainer.functions import concat
 from chainer.functions import convolution_2d
 from chainer.functions import copy
-<<<<<<< HEAD
+from chainer.functions import cross_covariance
 from chainer.functions import ctc
-=======
-from chainer.functions import cross_covariance
->>>>>>> 68a70d54
 from chainer.functions import dropout
 from chainer.functions import embed_id
 from chainer.functions import gaussian
