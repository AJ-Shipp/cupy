import numpy

from chainer import cuda
from chainer import function
from chainer.utils import type_check


class EmbedID(function.Function):

    """Efficient linear function for one-hot input.

    This is a parameterized function to embed the given discrete identifier
    (e.g. word) into a continuous vector space. This function just holds
    embedding vectors for all identifiers as one large matrix ``W``, which is
    learnable. The identifiers are directly used as indexes of the matrix
    ``W``.

    Args:
        in_size (int): Number of different identifiers (a.k.a. vocabulary
            size).
        out_size (int): Size of embedding vector.

    .. note::

       This function is non-differentiable with respect to the input
       identifiers.

    """
    parameter_names = ('W',)
    gradient_names = ('gW',)

    def __init__(self, in_size, out_size):
        self.W = numpy.random.randn(in_size, out_size).astype(numpy.float32)
        self.gW = numpy.empty_like(self.W)

    def check_type_forward(self, in_types):
        type_check.expect(in_types.size() == 1)
        x_type, = in_types

        type_check.expect(
            x_type.dtype == numpy.int32,
            x_type.ndim == 1,
        )

<<<<<<< HEAD
    def check_type_backward(self, in_types, out_types):
        type_check.expect(
            in_types.size() == 1,
            out_types.size() == 1,
        )
        x_type, = in_types
        y_type, = out_types

        type_check.expect(
            y_type.dtype == numpy.float32,
            y_type.ndim == 2,
            y_type.shape[0] == x_type.shape[0],
            y_type.shape[1] == type_check.Variable(self.W.shape[1],
                                                   'W.shape[1]'),
        )

    def forward(self, x):
        return self.W.take(x[0], axis=0),
=======
    def forward_cpu(self, x):
        return self.W[x[0]],

    def forward_gpu(self, x):
        y = cuda.empty((x[0].size, self.W.shape[1]), dtype=numpy.float32)
        cuda.elementwise(
            'float* y, const float* W, const int* x, int n_out',
            'y[i] = W[x[i / n_out] * n_out + i % n_out]',
            'embed_id_fwd')(y, self.W, x[0], self.W.shape[1])
        return y,
>>>>>>> 68a70d54

    def backward_cpu(self, x, gy):
        numpy.add.at(self.gW, x[0], gy[0])
        return None,

    def backward_gpu(self, x, gy):
        cuda.elementwise(
            'T gy, int32 x, int32 n_out', 'raw T gW',
            'atomicAdd(&gW[x * n_out + i % n_out], gy)',
            'embed_id_bwd')(
                gy[0], x[0][:, numpy.newaxis], self.gW.shape[1], self.gW)
        return None,<|MERGE_RESOLUTION|>--- conflicted
+++ resolved
@@ -42,37 +42,9 @@
             x_type.ndim == 1,
         )
 
-<<<<<<< HEAD
-    def check_type_backward(self, in_types, out_types):
-        type_check.expect(
-            in_types.size() == 1,
-            out_types.size() == 1,
-        )
-        x_type, = in_types
-        y_type, = out_types
-
-        type_check.expect(
-            y_type.dtype == numpy.float32,
-            y_type.ndim == 2,
-            y_type.shape[0] == x_type.shape[0],
-            y_type.shape[1] == type_check.Variable(self.W.shape[1],
-                                                   'W.shape[1]'),
-        )
 
     def forward(self, x):
         return self.W.take(x[0], axis=0),
-=======
-    def forward_cpu(self, x):
-        return self.W[x[0]],
-
-    def forward_gpu(self, x):
-        y = cuda.empty((x[0].size, self.W.shape[1]), dtype=numpy.float32)
-        cuda.elementwise(
-            'float* y, const float* W, const int* x, int n_out',
-            'y[i] = W[x[i / n_out] * n_out + i % n_out]',
-            'embed_id_fwd')(y, self.W, x[0], self.W.shape[1])
-        return y,
->>>>>>> 68a70d54
 
     def backward_cpu(self, x, gy):
         numpy.add.at(self.gW, x[0], gy[0])
