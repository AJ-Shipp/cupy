--- conflicted
+++ resolved
@@ -147,32 +147,6 @@
             x_type.shape[1] == self.in_channels
         )
 
-<<<<<<< HEAD
-    def check_type_backward(self, in_types, out_types):
-        type_check.expect(out_types.size() == 1)
-        x_type, = in_types
-        y_type, = out_types
-
-        in_h = x_type.shape[2].eval()
-        out_h = type_check.Variable(
-            conv.get_conv_outsize(in_h, self.kh, self.sy, self.ph),
-            'out_h')
-        in_w = x_type.shape[3].eval()
-        out_w = type_check.Variable(
-            conv.get_conv_outsize(in_w, self.kw, self.sx, self.pw),
-            'out_w')
-
-        type_check.expect(
-            y_type.dtype == self.dtype,
-            y_type.ndim == 4,
-            y_type.shape[0] == x_type.shape[0],
-            y_type.shape[1] == self.out_channels,
-            y_type.shape[2] == out_h,
-            y_type.shape[3] == out_w
-        )
-
-=======
->>>>>>> 68a70d54
     @property
     def parameter_names(self):
         if self.b is None:
