--- conflicted
+++ resolved
@@ -14,16 +14,13 @@
         in_size (int): Number of different identifiers (a.k.a. vocabulary
             size).
         out_size (int): Size of embedding vector.
-<<<<<<< HEAD
         initialW (2-D array): Initial weight value. If ``None``, then the
                 matrix is initialized from the standard normal distribution.
             May also be a callable that takes a tuple that represents
             the shape of the matrix and returns a matrix of the same
             dimensions to use for initialization.
-=======
         ignore_label (int or None): If ``ignore_label`` is an int value,
             ``i``-th column of return value is filled with ``0``.
->>>>>>> 89fb5319
 
     .. seealso:: :func:`chainer.functions.embed_id`
 
@@ -31,19 +28,13 @@
         W (~chainer.Variable): Embedding parameter matrix.
 
     """
-<<<<<<< HEAD
 
-    def __init__(self, in_size, out_size, initialW=None):
+    def __init__(self, in_size, out_size, initialW=None, ignore_label=None):
         super(EmbedID, self).__init__(W=(in_size, out_size))
         if initialW is None:
             initialW = initializers.Normal(1.0)
         initializers.init_weight(self.W.data, initialW)
-=======
-    def __init__(self, in_size, out_size, ignore_label=None):
-        super(EmbedID, self).__init__(W=(in_size, out_size))
-        self.W.data[...] = numpy.random.randn(in_size, out_size)
         self.ignore_label = ignore_label
->>>>>>> 89fb5319
 
     def __call__(self, x):
         """Extracts the word embedding of given IDs.
