--- conflicted
+++ resolved
@@ -8,19 +8,12 @@
 import cupy_setup_build
 
 
-<<<<<<< HEAD
-if len(os.listdir('cupy/_core/include/cupy/cub/')) == 0:
-    msg = '''
-    The folder cupy/_core/include/cupy/cub/ is a git submodule but is
-    currently empty. Please use the command
-=======
-for submodule in ('cupy/core/include/cupy/cub/',
-                  'cupy/core/include/cupy/jitify'):
+for submodule in ('cupy/_core/include/cupy/cub/',
+                  'cupy/_core/include/cupy/jitify'):
     if len(os.listdir(submodule)) == 0:
         msg = '''
         The folder %s is a git submodule but is
         currently empty. Please use the command
->>>>>>> cd2550f1
 
             git submodule update --init
 
@@ -107,45 +100,13 @@
     'cupy/random/cupy_distributions.cu',
     'cupy/random/cupy_distributions.cuh',
 ] + [
-    x for x in glob.glob('cupy/core/include/cupy/**', recursive=True)
+    x for x in glob.glob('cupy/_core/include/cupy/**', recursive=True)
     if os.path.isfile(x)
 ]
 
 package_data = {
     'cupy': [
-<<<<<<< HEAD
-        '_core/include/cupy/complex/arithmetic.h',
-        '_core/include/cupy/complex/catrig.h',
-        '_core/include/cupy/complex/catrigf.h',
-        '_core/include/cupy/complex/ccosh.h',
-        '_core/include/cupy/complex/ccoshf.h',
-        '_core/include/cupy/complex/cexp.h',
-        '_core/include/cupy/complex/cexpf.h',
-        '_core/include/cupy/complex/clog.h',
-        '_core/include/cupy/complex/clogf.h',
-        '_core/include/cupy/complex/complex.h',
-        '_core/include/cupy/complex/complex_inl.h',
-        '_core/include/cupy/complex/cpow.h',
-        '_core/include/cupy/complex/cproj.h',
-        '_core/include/cupy/complex/csinh.h',
-        '_core/include/cupy/complex/csinhf.h',
-        '_core/include/cupy/complex/csqrt.h',
-        '_core/include/cupy/complex/csqrtf.h',
-        '_core/include/cupy/complex/ctanh.h',
-        '_core/include/cupy/complex/ctanhf.h',
-        '_core/include/cupy/complex/math_private.h',
-        '_core/include/cupy/carray.cuh',
-        '_core/include/cupy/complex.cuh',
-        '_core/include/cupy/atomics.cuh',
-        '_core/include/cupy/type_dispatcher.cuh',
-        '_core/include/cupy/cuComplex_bridge.h',
-        '_core/include/cupy/_cuda/cuda-*/*.h',
-        '_core/include/cupy/_cuda/cuda-*/*.hpp',
-        'cuda/cupy_thrust.cu',
-        'cuda/cupy_cub.cu',
-=======
         os.path.relpath(x, 'cupy') for x in cupy_package_data
->>>>>>> cd2550f1
     ],
 }
 
