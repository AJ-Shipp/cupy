try:
    import scipy.sparse
    _scipy_available = True
except ImportError:
    _scipy_available = False

import cupy
from cupy import cusparse
import cupyx.scipy.sparse
from cupyx.scipy.sparse import base
from cupyx.scipy.sparse import compressed
from cupyx.scipy.sparse import _index


class csc_matrix(compressed._compressed_sparse_matrix):

    """Compressed Sparse Column matrix.

    Now it has only part of initializer formats:

    ``csc_matrix(D)``
        ``D`` is a rank-2 :class:`cupy.ndarray`.
    ``csc_matrix(S)``
        ``S`` is another sparse matrix. It is equivalent to ``S.tocsc()``.
    ``csc_matrix((M, N), [dtype])``
        It constructs an empty matrix whose shape is ``(M, N)``. Default dtype
        is float64.
    ``csc_matrix((data, indices, indptr))``
        All ``data``, ``indices`` and ``indptr`` are one-dimenaional
        :class:`cupy.ndarray`.

    Args:
        arg1: Arguments for the initializer.
        shape (tuple): Shape of a matrix. Its length must be two.
        dtype: Data type. It must be an argument of :class:`numpy.dtype`.
        copy (bool): If ``True``, copies of given arrays are always used.

    .. seealso::
        :class:`scipy.sparse.csc_matrix`

    """

    format = 'csc'

    def get(self, stream=None):
        """Returns a copy of the array on host memory.

        .. warning::
           You need to install SciPy to use this method.

        Args:
            stream (cupy.cuda.Stream): CUDA stream object. If it is given, the
                copy runs asynchronously. Otherwise, the copy is synchronous.

        Returns:
            scipy.sparse.csc_matrix: Copy of the array on host memory.

        """
        if not _scipy_available:
            raise RuntimeError('scipy is not available')
        data = self.data.get(stream)
        indices = self.indices.get(stream)
        indptr = self.indptr.get(stream)
        return scipy.sparse.csc_matrix(
            (data, indices, indptr), shape=self._shape)

    def _convert_dense(self, x):
        m = cusparse.dense2csc(x)
        return m.data, m.indices, m.indptr

    def _swap(self, x, y):
        return (y, x)

    def __mul__(self, other):
        if cupy.isscalar(other):
            self.sum_duplicates()
            return self._with_data(self.data * other)
        elif cupyx.scipy.sparse.isspmatrix_csr(other):
            self.sum_duplicates()
            other.sum_duplicates()
            if cusparse.check_availability('csrgemm'):
                a = self.T
                return cusparse.csrgemm(a, other, transa=True)
            elif cusparse.check_availability('csrgemm2'):
                a = self.tocsr()
                a.sum_duplicates()
                return cusparse.csrgemm2(a, other)
            else:
                raise NotImplementedError
        elif isspmatrix_csc(other):
            self.sum_duplicates()
            other.sum_duplicates()
            if cusparse.check_availability('csrgemm'):
                a = self.T
                b = other.T
                return cusparse.csrgemm(a, b, transa=True, transb=True)
            elif cusparse.check_availability('csrgemm2'):
                a = self.tocsr()
                b = other.tocsr()
                a.sum_duplicates()
                b.sum_duplicates()
                return cusparse.csrgemm2(a, b)
            else:
                raise NotImplementedError
        elif cupyx.scipy.sparse.isspmatrix(other):
            return self * other.tocsr()
        elif base.isdense(other):
            if other.ndim == 0:
                self.sum_duplicates()
                return self._with_data(self.data * other)
            elif other.ndim == 1:
                self.sum_duplicates()
                if cusparse.check_availability('csrmv'):
                    csrmv = cusparse.csrmv
                elif cusparse.check_availability('spmv'):
                    csrmv = cusparse.spmv
                else:
                    raise NotImplementedError
                return csrmv(self.T, cupy.asfortranarray(other), transa=True)
            elif other.ndim == 2:
                self.sum_duplicates()
                if cusparse.check_availability('csrmm2'):
                    csrmm = cusparse.csrmm2
                elif cusparse.check_availability('spmm'):
                    csrmm = cusparse.spmm
                else:
                    raise NotImplementedError
                return csrmm(self.T, cupy.asfortranarray(other), transa=True)
            else:
                raise ValueError('could not interpret dimensions')
        else:
            return NotImplemented

    # TODO(unno): Implement check_format
    # TODO(unno): Implement diagonal

    def eliminate_zeros(self):
        """Removes zero entories in place."""
        t = self.T
        t.eliminate_zeros()
        compress = t.T
        self.data = compress.data
        self.indices = compress.indices
        self.indptr = compress.indptr

    # TODO(unno): Implement maximum
    # TODO(unno): Implement minimum
    # TODO(unno): Implement multiply
    # TODO(unno): Implement prune
    # TODO(unno): Implement reshape

    def sort_indices(self):
        """Sorts the indices of this matrix *in place*.

        .. warning::
            Calling this function might synchronize the device.

        """
        if not self.has_sorted_indices:
            cusparse.cscsort(self)
            self.has_sorted_indices = True

    def toarray(self, order=None, out=None):
        """Returns a dense matrix representing the same value.

        Args:
            order ({'C', 'F', None}): Whether to store data in C (row-major)
                order or F (column-major) order. Default is C-order.
            out: Not supported.

        Returns:
            cupy.ndarray: Dense array representing the same matrix.

        .. seealso:: :meth:`scipy.sparse.csc_matrix.toarray`

        """
        if order is None:
            order = 'C'
        order = order.upper()
        if self.nnz == 0:
            return cupy.zeros(shape=self.shape, dtype=self.dtype, order=order)

        x = self.copy()
        x.has_canonical_format = False  # need to enforce sum_duplicates
        x.sum_duplicates()
        # csc2dense and csr2dense returns F-contiguous array.
        if order == 'C':
            # To return C-contiguous array, it uses transpose.
            return cusparse.csr2dense(x.T).T
        elif order == 'F':
            return cusparse.csc2dense(x)
        else:
            raise ValueError('order not understood')

    def _add_sparse(self, other, alpha, beta):
        self.sum_duplicates()
        other = other.tocsc().T
        other.sum_duplicates()
        if cusparse.check_availability('csrgeam2'):
            csrgeam = cusparse.csrgeam2
        elif cusparse.check_availability('csrgeam'):
            csrgeam = cusparse.csrgeam
        else:
            raise NotImplementedError
        return csrgeam(self.T, other, alpha, beta).T

    # TODO(unno): Implement tobsr

    def tocoo(self, copy=False):
        """Converts the matrix to COOdinate format.

        Args:
            copy (bool): If ``False``, it shares data arrays as much as
                possible.

        Returns:
            cupyx.scipy.sparse.coo_matrix: Converted matrix.

        """
        if copy:
            data = self.data.copy()
            indices = self.indices.copy()
        else:
            data = self.data
            indices = self.indices

        return cusparse.csc2coo(self, data, indices)

    def tocsc(self, copy=None):
        """Converts the matrix to Compressed Sparse Column format.

        Args:
            copy (bool): If ``False``, the method returns itself.
                Otherwise it makes a copy of the matrix.

        Returns:
            cupyx.scipy.sparse.csc_matrix: Converted matrix.

        """
        if copy:
            return self.copy()
        else:
            return self

    def tocsr(self, copy=False):
        """Converts the matrix to Compressed Sparse Row format.

        Args:
            copy (bool): If ``False``, it shares data arrays as much as
                possible. Actually this option is ignored because all
                arrays in a matrix cannot be shared in csr to csc conversion.

        Returns:
            cupyx.scipy.sparse.csr_matrix: Converted matrix.

        """
        # copy is ignored
        if cusparse.check_availability('csc2csr'):
            csc2csr = cusparse.csc2csr
        elif cusparse.check_availability('csc2csrEx2'):
            csc2csr = cusparse.csc2csrEx2
        else:
            raise NotImplementedError
        # don't touch has_sorted_indices, as cuSPARSE made no guarantee
        return csc2csr(self)

    # TODO(unno): Implement todia
    # TODO(unno): Implement todok
    # TODO(unno): Implement tolil

    def transpose(self, axes=None, copy=False):
        """Returns a transpose matrix.

        Args:
            axes: This option is not supported.
            copy (bool): If ``True``, a returned matrix shares no data.
                Otherwise, it shared data arrays as much as possible.

        Returns:
            cupyx.scipy.sparse.spmatrix: Transpose matrix.

        """
        if axes is not None:
            raise ValueError(
                'Sparse matrices do not support an \'axes\' parameter because '
                'swapping dimensions is the only logical permutation.')

        shape = self.shape[1], self.shape[0]
        trans = cupyx.scipy.sparse.csr.csr_matrix(
            (self.data, self.indices, self.indptr), shape=shape, copy=copy)
        trans.has_canonical_format = self.has_canonical_format
        return trans

    def getrow(self, i):
        """Returns a copy of row i of the matrix, as a (1 x n)
        CSR matrix (row vector).

        Args:
            i (integer): Row

        Returns:
            cupyx.scipy.sparse.csc_matrix: Sparse matrix with single row
        """
        M, N = self.shape
<<<<<<< HEAD
        i = int(i)
        if i < 0:
            i += M
        if i < 0 or i >= M:
            raise IndexError('index (%d) out of range' % i)
        return self._get_submatrix(minor=i).tocsr()
=======
        i = _index._normalize_index(i, M, 'index')
        return self._get_submatrix(minor=slice(i, i+1, 1)).tocsr()
>>>>>>> 7f401f0c

    def getcol(self, i):
        """Returns a copy of column i of the matrix, as a (m x 1)
        CSC matrix (column vector).

        Args:
            i (integer): Column

        Returns:
            cupyx.scipy.sparse.csc_matrix: Sparse matrix with single column
        """
        M, N = self.shape
<<<<<<< HEAD
        i = int(i)
        if i < 0:
            i += N
        if i < 0 or i >= N:
            raise IndexError('index (%d) out of range' % i)
        return self._get_submatrix(major=i, copy=True)

    def _get_intXarray(self, row, col):
        return self._major_index_fancy(col)._get_submatrix(minor=row)

    def _get_intXslice(self, row, col):
        if col.step in (1, None):
            return self._get_submatrix(major=col, minor=row, copy=True)
        return self._major_slice(col)._get_submatrix(minor=row)

    def _get_sliceXint(self, row, col):
        if row.step in (1, None):
            return self._get_submatrix(major=col, minor=row, copy=True)
        return self._get_submatrix(major=col)._minor_slice(row)

    def _get_sliceXarray(self, row, col):
        return self._major_index_fancy(col)._minor_slice(row)

    def _get_arrayXint(self, row, col):
        return self._get_submatrix(major=col)._minor_index_fancy(row)

    def _get_arrayXslice(self, row, col):
        return self._major_slice(col)._minor_index_fancy(row)
=======
        i = _index._normalize_index(i, N, 'index')
        return self._get_submatrix(major=slice(i, i+1, 1), copy=True)

    def _get_intXarray(self, row, col):
        raise NotImplementedError()

    def _get_intXslice(self, row, col):
        if col.step in {1, None}:
            return self._get_submatrix(major=col, minor=row, copy=True)
        return self._major_slice(col)._get_submatrix(
            minor=slice(row, row+1, 1))

    def _get_sliceXint(self, row, col):
        if row.step in {1, None}:
            return self._get_submatrix(major=col, minor=row, copy=True)
        return self._get_submatrix(
            major=slice(col, col+1, 1))._minor_slice(row)

    def _get_sliceXarray(self, row, col):
        raise NotImplementedError()

    def _get_arrayXint(self, row, col):
        raise NotImplementedError()

    def _get_arrayXslice(self, row, col):
        raise NotImplementedError()
>>>>>>> 7f401f0c


def isspmatrix_csc(x):
    """Checks if a given matrix is of CSC format.

    Returns:
        bool: Returns if ``x`` is :class:`cupyx.scipy.sparse.csc_matrix`.

    """
    return isinstance(x, csc_matrix)<|MERGE_RESOLUTION|>--- conflicted
+++ resolved
@@ -302,17 +302,8 @@
             cupyx.scipy.sparse.csc_matrix: Sparse matrix with single row
         """
         M, N = self.shape
-<<<<<<< HEAD
-        i = int(i)
-        if i < 0:
-            i += M
-        if i < 0 or i >= M:
-            raise IndexError('index (%d) out of range' % i)
-        return self._get_submatrix(minor=i).tocsr()
-=======
         i = _index._normalize_index(i, M, 'index')
         return self._get_submatrix(minor=slice(i, i+1, 1)).tocsr()
->>>>>>> 7f401f0c
 
     def getcol(self, i):
         """Returns a copy of column i of the matrix, as a (m x 1)
@@ -325,36 +316,6 @@
             cupyx.scipy.sparse.csc_matrix: Sparse matrix with single column
         """
         M, N = self.shape
-<<<<<<< HEAD
-        i = int(i)
-        if i < 0:
-            i += N
-        if i < 0 or i >= N:
-            raise IndexError('index (%d) out of range' % i)
-        return self._get_submatrix(major=i, copy=True)
-
-    def _get_intXarray(self, row, col):
-        return self._major_index_fancy(col)._get_submatrix(minor=row)
-
-    def _get_intXslice(self, row, col):
-        if col.step in (1, None):
-            return self._get_submatrix(major=col, minor=row, copy=True)
-        return self._major_slice(col)._get_submatrix(minor=row)
-
-    def _get_sliceXint(self, row, col):
-        if row.step in (1, None):
-            return self._get_submatrix(major=col, minor=row, copy=True)
-        return self._get_submatrix(major=col)._minor_slice(row)
-
-    def _get_sliceXarray(self, row, col):
-        return self._major_index_fancy(col)._minor_slice(row)
-
-    def _get_arrayXint(self, row, col):
-        return self._get_submatrix(major=col)._minor_index_fancy(row)
-
-    def _get_arrayXslice(self, row, col):
-        return self._major_slice(col)._minor_index_fancy(row)
-=======
         i = _index._normalize_index(i, N, 'index')
         return self._get_submatrix(major=slice(i, i+1, 1), copy=True)
 
@@ -381,7 +342,6 @@
 
     def _get_arrayXslice(self, row, col):
         raise NotImplementedError()
->>>>>>> 7f401f0c
 
 
 def isspmatrix_csc(x):
