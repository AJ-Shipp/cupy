--- conflicted
+++ resolved
@@ -113,19 +113,13 @@
 
 
 _cutensor_records.append(_make_cutensor_record(
-<<<<<<< HEAD
     '11.3', '1.3.0',
     'libcutensor-linux-x86_64-1.3.0.3.tar.gz',
     'libcutensor-windows-x86_64-1.3.0.3.zip'))
 _cutensor_records.append(_make_cutensor_record(
-    '11.2', '1.2.2',
-    'libcutensor-linux-x86_64-1.2.2.5.tar.gz',
-    'libcutensor-windows-x86_64-1.2.2.5.zip'))
-=======
     '11.2', '1.3.0',
     'libcutensor-linux-x86_64-1.3.0.3.tar.gz',
     'libcutensor-windows-x86_64-1.3.0.3.zip'))
->>>>>>> 972be404
 _cutensor_records.append(_make_cutensor_record(
     '11.1', '1.3.0',
     'libcutensor-linux-x86_64-1.3.0.3.tar.gz',
