# AUTO GENERATED: DO NOT EDIT!
ARG BASE_IMAGE="nvidia/cuda:11.6.0-devel-ubuntu20.04"
FROM ${BASE_IMAGE}

RUN export DEBIAN_FRONTEND=noninteractive && \
    apt-get -qqy update && \
    apt-get -qqy install \
       make build-essential libssl-dev zlib1g-dev \
       libbz2-dev libreadline-dev libsqlite3-dev wget \
       curl llvm libncursesw5-dev xz-utils tk-dev \
       libxml2-dev libxmlsec1-dev libffi-dev \
       liblzma-dev \
\
       && \
    apt-get -qqy install ccache git curl && \
    apt-get -qqy --allow-change-held-packages \
<<<<<<< HEAD
            --allow-downgrades install 'libnccl2=2.11.*+cuda11.6' 'libnccl-dev=2.11.*+cuda11.6' 'libcutensor1=1.5.*' 'libcutensor-dev=1.5.*' 'libcusparselt0=0.2.0.*' 'libcusparselt-dev=0.2.0.*' 'libcudnn8=8.5.*+cuda11.7' 'libcudnn8-dev=8.5.*+cuda11.7'
=======
            --allow-downgrades install 'libnccl2=2.12.*+cuda11.6' 'libnccl-dev=2.12.*+cuda11.6' 'libcutensor1=1.5.*' 'libcutensor-dev=1.5.*' 'libcusparselt0=0.2.0.*' 'libcusparselt-dev=0.2.0.*' 'libcudnn8=8.4.*+cuda11.6' 'libcudnn8-dev=8.4.*+cuda11.6'
>>>>>>> c261fc92

ENV PATH "/usr/lib/ccache:${PATH}"

RUN git clone https://github.com/pyenv/pyenv.git /opt/pyenv
ENV PYENV_ROOT "/opt/pyenv"
ENV PATH "${PYENV_ROOT}/shims:${PYENV_ROOT}/bin:${PATH}"
RUN pyenv install 3.10.0 && \
    pyenv global 3.10.0 && \
    pip install -U setuptools pip

RUN pip install -U 'numpy==1.22.*' 'scipy==1.7.*' 'optuna==2.*' 'cython==0.29.*'
RUN pip uninstall -y mpi4py cuda-python && \
    pip check<|MERGE_RESOLUTION|>--- conflicted
+++ resolved
@@ -14,11 +14,7 @@
        && \
     apt-get -qqy install ccache git curl && \
     apt-get -qqy --allow-change-held-packages \
-<<<<<<< HEAD
-            --allow-downgrades install 'libnccl2=2.11.*+cuda11.6' 'libnccl-dev=2.11.*+cuda11.6' 'libcutensor1=1.5.*' 'libcutensor-dev=1.5.*' 'libcusparselt0=0.2.0.*' 'libcusparselt-dev=0.2.0.*' 'libcudnn8=8.5.*+cuda11.7' 'libcudnn8-dev=8.5.*+cuda11.7'
-=======
-            --allow-downgrades install 'libnccl2=2.12.*+cuda11.6' 'libnccl-dev=2.12.*+cuda11.6' 'libcutensor1=1.5.*' 'libcutensor-dev=1.5.*' 'libcusparselt0=0.2.0.*' 'libcusparselt-dev=0.2.0.*' 'libcudnn8=8.4.*+cuda11.6' 'libcudnn8-dev=8.4.*+cuda11.6'
->>>>>>> c261fc92
+            --allow-downgrades install 'libnccl2=2.12.*+cuda11.6' 'libnccl-dev=2.12.*+cuda11.6' 'libcutensor1=1.5.*' 'libcutensor-dev=1.5.*' 'libcusparselt0=0.2.0.*' 'libcusparselt-dev=0.2.0.*' 'libcudnn8=8.5.*+cuda11.7' 'libcudnn8-dev=8.5.*+cuda11.7'
 
 ENV PATH "/usr/lib/ccache:${PATH}"
 
