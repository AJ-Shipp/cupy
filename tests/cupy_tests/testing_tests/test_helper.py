--- conflicted
+++ resolved
@@ -20,39 +20,21 @@
 
     def test_include(self):
         kw = {'x': numpy.int32, 'y': numpy.uint32}
-<<<<<<< HEAD
-        self.assertTrue(_helper._contains_signed_and_unsigned(kw))
+        assert _helper._contains_signed_and_unsigned(kw)
 
         kw = {'x': numpy.float32, 'y': numpy.uint32}
-        self.assertTrue(_helper._contains_signed_and_unsigned(kw))
+        assert _helper._contains_signed_and_unsigned(kw)
 
     def test_signed_only(self):
         kw = {'x': numpy.int32}
-        self.assertFalse(_helper._contains_signed_and_unsigned(kw))
+        assert not _helper._contains_signed_and_unsigned(kw)
 
         kw = {'x': numpy.float}
-        self.assertFalse(_helper._contains_signed_and_unsigned(kw))
+        assert not _helper._contains_signed_and_unsigned(kw)
 
     def test_unsigned_only(self):
         kw = {'x': numpy.uint32}
-        self.assertFalse(_helper._contains_signed_and_unsigned(kw))
-=======
-        assert helper._contains_signed_and_unsigned(kw)
-
-        kw = {'x': numpy.float32, 'y': numpy.uint32}
-        assert helper._contains_signed_and_unsigned(kw)
-
-    def test_signed_only(self):
-        kw = {'x': numpy.int32}
-        assert not helper._contains_signed_and_unsigned(kw)
-
-        kw = {'x': numpy.float}
-        assert not helper._contains_signed_and_unsigned(kw)
-
-    def test_unsigned_only(self):
-        kw = {'x': numpy.uint32}
-        assert not helper._contains_signed_and_unsigned(kw)
->>>>>>> 4303d728
+        assert not _helper._contains_signed_and_unsigned(kw)
 
 
 class NumPyCuPyDecoratorBase(object):
