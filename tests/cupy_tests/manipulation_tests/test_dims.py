import numpy
import unittest

import cupy
from cupy import testing


@testing.gpu
class TestDims(unittest.TestCase):

    def check_atleast(self, func, xp):
        a = testing.shaped_arange((), xp)
        b = testing.shaped_arange((2,), xp)
        c = testing.shaped_arange((2, 2), xp)
        d = testing.shaped_arange((4, 3, 2), xp)
        e = 1
        f = numpy.float32(1)
        return func(a, b, c, d, e, f)

    @testing.numpy_cupy_array_list_equal()
    def test_atleast_1d1(self, xp):
        return self.check_atleast(xp.atleast_1d, xp)

    @testing.numpy_cupy_array_equal()
    def test_atleast_1d2(self, xp):
        a = testing.shaped_arange((1, 3, 2), xp)
        return xp.atleast_1d(a)

    @testing.numpy_cupy_array_list_equal()
    def test_atleast_2d1(self, xp):
        return self.check_atleast(xp.atleast_2d, xp)

    @testing.numpy_cupy_array_equal()
    def test_atleast_2d2(self, xp):
        a = testing.shaped_arange((1, 3, 2), xp)
        return xp.atleast_2d(a)

    @testing.numpy_cupy_array_list_equal()
    def test_atleast_3d1(self, xp):
        return self.check_atleast(xp.atleast_3d, xp)

    @testing.numpy_cupy_array_equal()
    def test_atleast_3d2(self, xp):
        a = testing.shaped_arange((1, 3, 2), xp)
        return xp.atleast_3d(a)

    @testing.for_all_dtypes()
    @testing.numpy_cupy_array_equal()
    def test_broadcast_to(self, xp, dtype):
        # Note that broadcast_to is only supported on numpy>=1.10
        a = testing.shaped_arange((3, 1, 4), xp, dtype)
        b = xp.broadcast_to(a, (2, 3, 3, 4))
        return b

    @testing.for_all_dtypes()
    @testing.numpy_cupy_raises()
    def test_broadcast_to_fail(self, xp, dtype):
        # Note that broadcast_to is only supported on numpy>=1.10
        a = testing.shaped_arange((3, 1, 4), xp, dtype)
        xp.broadcast_to(a, (1, 3, 4))

    @testing.for_all_dtypes()
    @testing.numpy_cupy_raises()
    def test_broadcast_to_short_shape(self, xp, dtype):
        # Note that broadcast_to is only supported on numpy>=1.10
        a = testing.shaped_arange((1, 3, 4), xp, dtype)
        xp.broadcast_to(a, (3, 4))

    @testing.for_all_dtypes()
    @testing.numpy_cupy_array_equal()
    def test_broadcast_to_numpy19(self, xp, dtype):
        # Note that broadcast_to is only supported on numpy>=1.10
        a = testing.shaped_arange((3, 1, 4), xp, dtype)
        if xp is cupy:
            b = xp.broadcast_to(a, (2, 3, 3, 4))
        else:
            dummy = xp.empty((2, 3, 3, 4))
            b, _ = xp.broadcast_arrays(a, dummy)
        return b

    @testing.for_all_dtypes()
    def test_broadcast_to_fail_numpy19(self, dtype):
        # Note that broadcast_to is only supported on numpy>=1.10
        a = testing.shaped_arange((3, 1, 4), cupy, dtype)
        with self.assertRaises(ValueError):
            cupy.broadcast_to(a, (1, 3, 4))

    @testing.for_all_dtypes()
    def test_broadcast_to_short_shape_numpy19(self, dtype):
        # Note that broadcast_to is only supported on numpy>=1.10
        a = testing.shaped_arange((1, 3, 4), cupy, dtype)
        with self.assertRaises(ValueError):
            cupy.broadcast_to(a, (3, 4))

    @testing.numpy_cupy_array_equal()
    def test_expand_dims0(self, xp):
        a = testing.shaped_arange((2, 3), xp)
        return xp.expand_dims(a, 0)

    @testing.numpy_cupy_array_equal()
    def test_expand_dims1(self, xp):
        a = testing.shaped_arange((2, 3), xp)
        return xp.expand_dims(a, 1)

    @testing.numpy_cupy_array_equal()
    def test_expand_dims2(self, xp):
        a = testing.shaped_arange((2, 3), xp)
        return xp.expand_dims(a, 2)

    @testing.numpy_cupy_array_equal()
    def test_expand_dims_negative1(self, xp):
        a = testing.shaped_arange((2, 3), xp)
        return xp.expand_dims(a, -2)

<<<<<<< HEAD
=======
    @testing.with_requires('numpy>=1.18')
>>>>>>> 53b43c46
    @testing.numpy_cupy_array_equal()
    def test_expand_dims_negative2(self, xp):
        a = testing.shaped_arange((2, 3), xp)
        with self.assertRaises(numpy.AxisError):
            xp.expand_dims(a, -4)
        return xp.array(True)

    @testing.with_requires('numpy>=1.18')
    @testing.numpy_cupy_array_list_equal()
    def test_expand_dims_tuple_axis(self, xp):
        a = testing.shaped_arange((2, 2, 2), xp)
        return [xp.expand_dims(a, axis) for axis in [
            (0, 1, 2),
            (0, -1, -2),
            (0, 3, 5),
            (0, -3, -5),
            (),
            (1,),
        ]]

    @testing.with_requires('numpy>=1.18')
    @testing.numpy_cupy_array_equal()
    def test_expand_dims_out_of_range(self, xp):
        a = testing.shaped_arange((2, 2, 2), xp)
        for axis in [
                (1, -6),
                (1, 5),
        ]:
            with self.assertRaises(numpy.AxisError):
                xp.expand_dims(a, axis)
        return xp.array(True)

    @testing.with_requires('numpy>=1.18')
    @testing.numpy_cupy_array_equal()
    def test_expand_dims_repeated_axis(self, xp):
        a = testing.shaped_arange((2, 2, 2), xp)
        with self.assertRaises(ValueError):
            xp.expand_dims(a, (1, 1))
        return xp.array(True)

    @testing.numpy_cupy_array_equal()
    def test_squeeze1(self, xp):
        a = testing.shaped_arange((1, 2, 1, 3, 1, 1, 4, 1), xp)
        return a.squeeze()

    @testing.numpy_cupy_array_equal()
    def test_squeeze2(self, xp):
        a = testing.shaped_arange((2, 3, 4), xp)
        return a.squeeze()

    @testing.numpy_cupy_array_equal()
    def test_squeeze_int_axis1(self, xp):
        a = testing.shaped_arange((1, 2, 1, 3, 1, 1, 4, 1), xp)
        return a.squeeze(axis=2)

    @testing.numpy_cupy_array_equal()
    def test_squeeze_int_axis2(self, xp):
        a = testing.shaped_arange((1, 2, 1, 3, 1, 1, 4, 1), xp)
        return a.squeeze(axis=-3)

    @testing.numpy_cupy_raises()
    def test_squeeze_int_axis_failure1(self, xp):
        a = testing.shaped_arange((1, 2, 1, 3, 1, 1, 4, 1), xp)
        a.squeeze(axis=-9)

    def test_squeeze_int_axis_failure2(self):
        a = testing.shaped_arange((1, 2, 1, 3, 1, 1, 4, 1), cupy)
        with self.assertRaises(cupy.core._AxisError):
            a.squeeze(axis=-9)

    @testing.numpy_cupy_array_equal()
    def test_squeeze_tuple_axis1(self, xp):
        a = testing.shaped_arange((1, 2, 1, 3, 1, 1, 4, 1), xp)
        return a.squeeze(axis=(2, 4))

    @testing.numpy_cupy_array_equal()
    def test_squeeze_tuple_axis2(self, xp):
        a = testing.shaped_arange((1, 2, 1, 3, 1, 1, 4, 1), xp)
        return a.squeeze(axis=(-4, -3))

    @testing.numpy_cupy_array_equal()
    def test_squeeze_tuple_axis3(self, xp):
        a = testing.shaped_arange((1, 2, 1, 3, 1, 1, 4, 1), xp)
        return a.squeeze(axis=(4, 2))

    @testing.numpy_cupy_array_equal()
    def test_squeeze_tuple_axis4(self, xp):
        a = testing.shaped_arange((1, 2, 1, 3, 1, 1, 4, 1), xp)
        return a.squeeze(axis=())

    @testing.numpy_cupy_raises()
    def test_squeeze_tuple_axis_failure1(self, xp):
        a = testing.shaped_arange((1, 2, 1, 3, 1, 1, 4, 1), xp)
        a.squeeze(axis=(-9,))

    @testing.numpy_cupy_raises()
    def test_squeeze_tuple_axis_failure2(self, xp):
        a = testing.shaped_arange((1, 2, 1, 3, 1, 1, 4, 1), xp)
        a.squeeze(axis=(2, 2))

    def test_squeeze_tuple_axis_failure3(self):
        a = testing.shaped_arange((1, 2, 1, 3, 1, 1, 4, 1), cupy)
        with self.assertRaises(cupy.core._AxisError):
            a.squeeze(axis=(-9,))

    @testing.numpy_cupy_array_equal()
    def test_squeeze_scalar1(self, xp):
        a = testing.shaped_arange((), xp)
        return a.squeeze(axis=0)

    @testing.numpy_cupy_array_equal()
    def test_squeeze_scalar2(self, xp):
        a = testing.shaped_arange((), xp)
        return a.squeeze(axis=-1)

    @testing.numpy_cupy_raises()
    def test_squeeze_scalar_failure1(self, xp):
        a = testing.shaped_arange((), xp)
        a.squeeze(axis=-2)

    @testing.numpy_cupy_raises()
    def test_squeeze_scalar_failure2(self, xp):
        a = testing.shaped_arange((), xp)
        a.squeeze(axis=1)

    def test_squeeze_scalar_failure3(self):
        a = testing.shaped_arange((), cupy)
        with self.assertRaises(cupy.core._AxisError):
            a.squeeze(axis=-2)

    def test_squeeze_scalar_failure4(self):
        a = testing.shaped_arange((), cupy)
        with self.assertRaises(cupy.core._AxisError):
            a.squeeze(axis=1)

    @testing.numpy_cupy_raises()
    def test_squeeze_failure(self, xp):
        a = testing.shaped_arange((2, 1, 3, 4), xp)
        a.squeeze(axis=2)

    @testing.numpy_cupy_array_equal()
    def test_external_squeeze(self, xp):
        a = testing.shaped_arange((1, 2, 1, 3, 1, 1, 4, 1), xp)
        return xp.squeeze(a)


@testing.parameterize(
    {'shapes': [(), ()]},
    {'shapes': [(0,), (0,)]},
    {'shapes': [(1,), (1,)]},
    {'shapes': [(2,), (2,)]},
    {'shapes': [(0,), (1,)]},
    {'shapes': [(2, 3), (1, 3)]},
    {'shapes': [(2, 1, 3, 4), (3, 1, 4)]},
    {'shapes': [(4, 3, 2, 3), (2, 3)]},
    {'shapes': [(2, 0, 1, 1, 3), (2, 1, 0, 0, 3)]},
    {'shapes': [(0, 1, 1, 3), (2, 1, 0, 0, 3)]},
    {'shapes': [(0, 1, 1, 0, 3), (5, 2, 0, 1, 0, 0, 3), (2, 1, 0, 0, 0, 3)]},
)
@testing.gpu
class TestBroadcast(unittest.TestCase):

    def _broadcast(self, xp, dtype, shapes):
        arrays = [
            testing.shaped_arange(s, xp, dtype) for s in shapes]
        return xp.broadcast(*arrays)

    @testing.for_all_dtypes()
    def test_broadcast(self, dtype):
        broadcast_np = self._broadcast(numpy, dtype, self.shapes)
        broadcast_cp = self._broadcast(cupy, dtype, self.shapes)
        self.assertEqual(broadcast_np.shape, broadcast_cp.shape)
        self.assertEqual(broadcast_np.size, broadcast_cp.size)
        self.assertEqual(broadcast_np.nd, broadcast_cp.nd)

    @testing.for_all_dtypes()
    @testing.numpy_cupy_array_list_equal()
    def test_broadcast_arrays(self, xp, dtype):
        arrays = [
            testing.shaped_arange(s, xp, dtype) for s in self.shapes]
        return xp.broadcast_arrays(*arrays)


@testing.parameterize(
    {'shapes': [(3,), (2,)]},
    {'shapes': [(3, 2), (2, 3,)]},
    {'shapes': [(3, 2), (3, 4,)]},
    {'shapes': [(0,), (2,)]},
)
@testing.gpu
class TestInvalidBroadcast(unittest.TestCase):

    @testing.for_all_dtypes()
    @testing.numpy_cupy_raises()
    def test_invalid_broadcast(self, xp, dtype):
        arrays = [
            testing.shaped_arange(s, xp, dtype) for s in self.shapes]
        xp.broadcast(*arrays)

    @testing.for_all_dtypes()
    @testing.numpy_cupy_raises()
    def test_invalid_broadcast_arrays(self, xp, dtype):
        arrays = [
            testing.shaped_arange(s, xp, dtype) for s in self.shapes]
        xp.broadcast_arrays(*arrays)<|MERGE_RESOLUTION|>--- conflicted
+++ resolved
@@ -112,10 +112,7 @@
         a = testing.shaped_arange((2, 3), xp)
         return xp.expand_dims(a, -2)
 
-<<<<<<< HEAD
-=======
     @testing.with_requires('numpy>=1.18')
->>>>>>> 53b43c46
     @testing.numpy_cupy_array_equal()
     def test_expand_dims_negative2(self, xp):
         a = testing.shaped_arange((2, 3), xp)
