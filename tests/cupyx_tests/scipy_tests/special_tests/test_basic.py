import math

import cupy
import numpy
import pytest
import scipy.special  # NOQA

import cupyx.scipy.special
from cupy import testing
from cupy.testing import (
    assert_array_equal,
    assert_array_almost_equal,
)
from cupy.testing import numpy_cupy_allclose

rtol = {'default': 1e-5, cupy.float64: 1e-12}


@testing.gpu
@testing.with_requires("scipy")
class TestLegendreFunctions:

    def test_lpmv_basic(self):
        # specific values tested in the SciPy test suite
        scp = cupyx.scipy
        lp = scp.special.lpmv(0, 2, 0.5)
        assert_array_almost_equal(lp, -0.125, 7)
        lp = scp.special.lpmv(0, 40, 0.001)
        assert_array_almost_equal(lp, 0.1252678976534484, 7)

        # XXX: this is outside the domain of the current implementation,
        #      so ensure it returns a NaN rather than a wrong answer.
        olderr = numpy.seterr(all="ignore")
        try:
            lp = scp.special.lpmv(-1, -1, 0.001)
        finally:
            numpy.seterr(**olderr)
        assert lp != 0 or cupy.isnan(lp)

    @pytest.mark.parametrize("order", [0, 1, 2, 3, 4])
    @pytest.mark.parametrize("degree", [0, 1, 2, 3, 4, 5, 10, 20, 30, 40, 50])
    @testing.for_dtypes("efd")
    @numpy_cupy_allclose(scipy_name="scp", atol=1e-12)
    def test_lpmv(self, xp, scp, dtype, order, degree):
        vals = xp.linspace(-1, 1, 100, dtype=dtype)
        return scp.special.lpmv(order, degree, vals)


@testing.gpu
@testing.with_requires("scipy")
class TestBasic:
<<<<<<< HEAD

    @testing.for_dtypes("efd")
=======
    @testing.for_dtypes(["e", "f", "d"])
>>>>>>> a47ad310
    @numpy_cupy_allclose(scipy_name="scp")
    def test_gammasgn(self, xp, scp, dtype):
        vals = xp.linspace(-4, 4, 100, dtype=dtype)
        return scp.special.gammasgn(vals)

<<<<<<< HEAD
    @testing.for_dtypes("efdFD")
    @numpy_cupy_allclose(scipy_name="scp", rtol=1e-5)
    def test_log1p_linspace(self, xp, scp, dtype):
        vals = xp.linspace(-100, 100, 1000, dtype=dtype)
        dtype = xp.dtype(dtype)
        if dtype.kind == 'c':
            # broadcast to mix large and small real vs. imaginary
            vals = vals[::10, xp.newaxis] + 1j * vals[xp.newaxis, ::10]
        return xp.abs(scp.special.log1p(vals))

    @testing.for_dtypes("efFdD")
    @numpy_cupy_allclose(scipy_name="scp", rtol=1e-5)
    def test_log1p_logspace(self, xp, scp, dtype):
        dtype = xp.dtype(dtype)
        vals = xp.logspace(-10, 10, 1000, dtype=dtype)
        if dtype.kind == 'c':
            # broadcast to mix large and small real vs. imaginary
            vals = vals[::10, xp.newaxis] + 1j * vals[xp.newaxis, ::10]
        return xp.abs(scp.special.log1p(vals))

    @testing.for_dtypes("efd")
    @numpy_cupy_allclose(scipy_name="scp", rtol=1e-6)
=======
    @testing.for_dtypes(["e", "f", "d"])
    @numpy_cupy_allclose(scipy_name="scp", rtol=rtol)
    def test_log1p_(self, xp, scp, dtype):
        # only test with values > 0 to avoid NaNs
        vals = xp.logspace(-10, 10, 10000, dtype=dtype)
        return scp.special.log1p(vals)

    @testing.for_dtypes(["e", "f", "d"])
    @numpy_cupy_allclose(scipy_name="scp", rtol=rtol)
>>>>>>> a47ad310
    def test_log1p_path2(self, xp, scp, dtype):
        # test values for code path corresponding to range [1/sqrt(2), sqrt(2)]
        vals = xp.linspace(1 / math.sqrt(2), math.sqrt(2), 1000, dtype=dtype)
        return scp.special.log1p(vals)

    def test_log1p_real(self):
        log1p = cupyx.scipy.special.log1p
        inf = cupy.inf
        nan = cupy.nan
        assert_array_equal(log1p(0), 0.0)
        assert_array_equal(log1p(-1), -inf)
        assert_array_equal(log1p(-2), nan)
<<<<<<< HEAD
        assert_array_equal(log1p(inf), inf)
=======
        assert_array_equal(log1p(inf), inf)

    def test_log1p_complex(self):
        # complex-valued log1p not yet implemented
        with pytest.raises(TypeError):
            cupyx.scipy.special.log1p(0 + 0j)

    @pytest.mark.parametrize("function", ["xlogy", "xlog1py"])
    @testing.for_dtypes('efdFD')
    @numpy_cupy_allclose(scipy_name="scp", rtol={'default': 1e-3,
                                                 cupy.float64: 1e-12})
    def test_xlogy(self, xp, scp, dtype, function):
        # only test with values > 0 to avoid NaNs
        x = xp.linspace(-100, 100, 1000, dtype=dtype)
        y = xp.linspace(0.001, 100, 1000, dtype=dtype)
        if x.dtype.kind == 'c':
            x -= 1j * x
            y += 1j * y
        return getattr(scp.special, function)(x, y)

    @pytest.mark.parametrize("function", ["xlogy", "xlog1py"])
    @testing.for_dtypes('efdFD')
    @numpy_cupy_allclose(scipy_name="scp", rtol={'default': 1e-3,
                                                 cupy.float64: 1e-12})
    def test_xlogy_zeros(self, xp, scp, dtype, function):
        # only test with values > 0 to avoid NaNs
        x = xp.zeros((1, 100), dtype=dtype)
        y = xp.linspace(-10, 10, 100, dtype=dtype)
        if y.dtype.kind == 'c':
            y += 1j * y
        return getattr(scp.special, function)(x, y)

    @pytest.mark.parametrize("function", ["xlogy", "xlog1py"])
    @testing.for_all_dtypes()
    def test_xlogy_nonfinite(self, dtype, function):
        func = getattr(cupyx.scipy.special, function)
        y = cupy.ones((5,), dtype=dtype)
        assert cupy.all(cupy.isnan(func(cupy.nan, y)))
        assert cupy.all(cupy.isnan(func(y, cupy.nan)))
>>>>>>> a47ad310
<|MERGE_RESOLUTION|>--- conflicted
+++ resolved
@@ -13,7 +13,7 @@
 )
 from cupy.testing import numpy_cupy_allclose
 
-rtol = {'default': 1e-5, cupy.float64: 1e-12}
+rtol = {'default': 1e-5, cupy.float64: 1e-12, cupy.complex128: 1e-12}
 
 
 @testing.gpu
@@ -49,18 +49,13 @@
 @testing.gpu
 @testing.with_requires("scipy")
 class TestBasic:
-<<<<<<< HEAD
 
     @testing.for_dtypes("efd")
-=======
-    @testing.for_dtypes(["e", "f", "d"])
->>>>>>> a47ad310
     @numpy_cupy_allclose(scipy_name="scp")
     def test_gammasgn(self, xp, scp, dtype):
         vals = xp.linspace(-4, 4, 100, dtype=dtype)
         return scp.special.gammasgn(vals)
 
-<<<<<<< HEAD
     @testing.for_dtypes("efdFD")
     @numpy_cupy_allclose(scipy_name="scp", rtol=1e-5)
     def test_log1p_linspace(self, xp, scp, dtype):
@@ -82,18 +77,7 @@
         return xp.abs(scp.special.log1p(vals))
 
     @testing.for_dtypes("efd")
-    @numpy_cupy_allclose(scipy_name="scp", rtol=1e-6)
-=======
-    @testing.for_dtypes(["e", "f", "d"])
     @numpy_cupy_allclose(scipy_name="scp", rtol=rtol)
-    def test_log1p_(self, xp, scp, dtype):
-        # only test with values > 0 to avoid NaNs
-        vals = xp.logspace(-10, 10, 10000, dtype=dtype)
-        return scp.special.log1p(vals)
-
-    @testing.for_dtypes(["e", "f", "d"])
-    @numpy_cupy_allclose(scipy_name="scp", rtol=rtol)
->>>>>>> a47ad310
     def test_log1p_path2(self, xp, scp, dtype):
         # test values for code path corresponding to range [1/sqrt(2), sqrt(2)]
         vals = xp.linspace(1 / math.sqrt(2), math.sqrt(2), 1000, dtype=dtype)
@@ -106,18 +90,10 @@
         assert_array_equal(log1p(0), 0.0)
         assert_array_equal(log1p(-1), -inf)
         assert_array_equal(log1p(-2), nan)
-<<<<<<< HEAD
-        assert_array_equal(log1p(inf), inf)
-=======
         assert_array_equal(log1p(inf), inf)
 
-    def test_log1p_complex(self):
-        # complex-valued log1p not yet implemented
-        with pytest.raises(TypeError):
-            cupyx.scipy.special.log1p(0 + 0j)
-
     @pytest.mark.parametrize("function", ["xlogy", "xlog1py"])
-    @testing.for_dtypes('efdFD')
+    @testing.for_dtypes("efdFD")
     @numpy_cupy_allclose(scipy_name="scp", rtol={'default': 1e-3,
                                                  cupy.float64: 1e-12})
     def test_xlogy(self, xp, scp, dtype, function):
@@ -147,5 +123,4 @@
         func = getattr(cupyx.scipy.special, function)
         y = cupy.ones((5,), dtype=dtype)
         assert cupy.all(cupy.isnan(func(cupy.nan, y)))
-        assert cupy.all(cupy.isnan(func(y, cupy.nan)))
->>>>>>> a47ad310
+        assert cupy.all(cupy.isnan(func(y, cupy.nan)))