import unittest

import cupy.testing._parameterized

try:
    import pytest
    import _pytest
    _error = None
except ImportError as e:
    pytest = None
    _pytest = None
    _error = e


def is_available():
    return _error is None and hasattr(pytest, 'fixture')


def check_available(feature):
    if not is_available():
        raise RuntimeError('''\
cupy.testing: {} is not available.

Reason: {}: {}'''.format(feature, type(_error).__name__, _error))


if is_available():

    class _TestingParameterizeMixin:

        def __repr__(self):
            return '<{}  parameter: {}>'.format(
                super().__repr__(),
                self.__dict__,
            )

        @pytest.fixture(autouse=True)
        def _cupy_testing_parameterize(self, _cupy_testing_param):
            assert not self.__dict__, \
                'There should not be another hack with instance attribute.'
            self.__dict__.update(_cupy_testing_param)


<<<<<<< HEAD
def parameterize(*params):
    check_available('parameterize')
    param_name = cupy.testing._parameterized._make_class_name
=======
def parameterize(*params, _ids=True):
    check_available()
    if _ids:
        param_name = cupy.testing._parameterized._make_class_name
    else:
        def param_name(_, i, param):
            return str(i)

>>>>>>> e97e960f
    # TODO(kataoka): Give better names (`id`).
    # For now, use legacy `_make_class_name` just for consistency. Here,
    # a generated name is `TestFoo::test_bar[_param_0_{...}]`, whereas
    # a legacy name is `TestFoo_param_0_{...}::test_bar
    params = [
        pytest.param(param, id=param_name('', i, param))
        for i, param in enumerate(params)
    ]

    def f(cls):
        assert not issubclass(cls, unittest.TestCase)
        if issubclass(cls, _TestingParameterizeMixin):
            raise RuntimeError('do not `@testing.parameterize` twice')
        module_name = cls.__module__
        cls = type(cls.__name__, (_TestingParameterizeMixin, cls), {})
        cls.__module__ = module_name
        cls = pytest.mark.parametrize('_cupy_testing_param', params)(cls)
        return cls
    return f<|MERGE_RESOLUTION|>--- conflicted
+++ resolved
@@ -41,20 +41,14 @@
             self.__dict__.update(_cupy_testing_param)
 
 
-<<<<<<< HEAD
-def parameterize(*params):
+def parameterize(*params, _ids=True):
     check_available('parameterize')
-    param_name = cupy.testing._parameterized._make_class_name
-=======
-def parameterize(*params, _ids=True):
-    check_available()
     if _ids:
         param_name = cupy.testing._parameterized._make_class_name
     else:
         def param_name(_, i, param):
             return str(i)
 
->>>>>>> e97e960f
     # TODO(kataoka): Give better names (`id`).
     # For now, use legacy `_make_class_name` just for consistency. Here,
     # a generated name is `TestFoo::test_bar[_param_0_{...}]`, whereas
