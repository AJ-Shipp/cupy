--- conflicted
+++ resolved
@@ -31,15 +31,10 @@
 
 
 def _format_exception(exc):
-<<<<<<< HEAD
+    if exc is None:
+        return None
     # TODO(kataoka): Use traceback.format_exception(exc) in Python 3.10
     return ''.join(traceback.TracebackException.from_exception(exc).format())
-=======
-    if exc is None:
-        return None
-    tb = exc.__traceback__
-    return ''.join(traceback.format_tb(tb)) + str(exc)
->>>>>>> 544c5892
 
 
 def _call_func(self, impl, args, kw):
