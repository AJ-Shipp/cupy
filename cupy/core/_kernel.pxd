<<<<<<< HEAD
from cupy.cuda cimport memory
=======
from libcpp cimport vector

>>>>>>> a4350fd0
from cupy.core cimport _carray
from cupy.core cimport _scalar
from cupy.core._carray cimport shape_t
from cupy.core.core cimport ndarray


cdef class ParameterInfo:
    cdef:
        readonly str name
        readonly object dtype
        readonly str ctype
        readonly bint raw
        readonly bint is_const


cdef enum _ArgKind:
    ARG_KIND_NDARRAY = 1
    ARG_KIND_INDEXER
    ARG_KIND_SCALAR
    ARG_KIND_POINTER


cdef class _ArgInfo:
    # Holds metadata of an argument.
    # This class is immutable and used as a part of hash keys.

    cdef:
        readonly _ArgKind arg_kind
        readonly type type
        readonly object dtype
        readonly int ndim
        readonly bint c_contiguous

    @staticmethod
    cdef _ArgInfo from_arg(object arg)

    @staticmethod
    cdef _ArgInfo from_ndarray(ndarray arg)

    @staticmethod
    cdef _ArgInfo from_scalar(_scalar.CScalar arg)

    @staticmethod
    cdef _ArgInfo from_indexer(_carray.Indexer arg)

    @staticmethod
    cdef _ArgInfo from_memptr(memory.MemoryPointer arg)

    cdef _ArgInfo as_ndarray_with_ndim(self, int ndim)

    cdef bint is_ndarray(self)

    cdef bint is_scalar(self)

    cdef str get_c_type(self)

    cdef str get_param_c_type(self, ParameterInfo p)

    cdef str get_c_var_name(self, ParameterInfo p)


cdef class _TypeMap:
    # Typedef mapping between C types.
    # This class is immutable.

    cdef:
        tuple _pairs

    cpdef str get_typedef_code(self)


cdef class _Op:
    """Simple data structure that represents a kernel routine with single \
concrete dtype mapping.
    """

    cdef:
        readonly tuple in_types
        readonly tuple out_types
        readonly int nin
        readonly int nout
        readonly object routine
        # If the type combination specified by in_types and out_types is
        # disallowed, error_func must be set instead of routine.
        # It's called by check_valid() method.
        readonly object error_func

    @staticmethod
    cdef _Op _from_type_and_routine_or_error_func(
        str typ, object routine, object error_func)

    # Creates an op instance parsing a dtype mapping.
    @staticmethod
    cdef _Op from_type_and_routine(str typ, routine)

    # Creates an op instance parsing a dtype mapping with given error function.
    @staticmethod
    cdef _Op from_type_and_error_func(str typ, error_func)

    # Raises an error if error_func is given.
    cdef check_valid(self)


cdef class _Ops:
    """A kernel routine representation with various dtype mappings.
    """

    cdef:
        readonly tuple ops
        readonly int nin
        readonly int nout

    @staticmethod
    cdef _Ops from_tuples(object ops, routine)

    # Queries a single op from input arguments.
    cdef _Op guess_routine(
        self, str name, dict cache, list in_args, dtype, _Ops out_ops)

    cdef _Op _guess_routine_from_in_types(self, tuple in_types)

    cdef _Op _guess_routine_from_dtype(self, object dtype)


cpdef create_ufunc(name, ops, routine=*, preamble=*, doc=*,
                   default_casting=*, loop_prep=*, out_ops=*)

cpdef tuple _get_arginfos(list args)

cpdef str _get_kernel_params(tuple params, tuple arginfos)

cdef list _broadcast(list args, tuple params, bint use_size, shape_t& shape)

cdef list _get_out_args(list out_args, tuple out_types,
                        const shape_t& out_shape, casting)

cdef list _get_out_args_with_params(
    list out_args, tuple out_types,
    const shape_t& out_shape, tuple out_params, bint is_size_specified)

cdef _check_array_device_id(ndarray arr, int device_id)

cdef list _preprocess_args(int dev_id, args, bint use_c_scalar)

cdef shape_t _reduce_dims(list args, tuple params, const shape_t& shape)<|MERGE_RESOLUTION|>--- conflicted
+++ resolved
@@ -1,13 +1,10 @@
-<<<<<<< HEAD
-from cupy.cuda cimport memory
-=======
 from libcpp cimport vector
 
->>>>>>> a4350fd0
 from cupy.core cimport _carray
 from cupy.core cimport _scalar
 from cupy.core._carray cimport shape_t
 from cupy.core.core cimport ndarray
+from cupy.cuda cimport memory
 
 
 cdef class ParameterInfo:
