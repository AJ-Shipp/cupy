--- conflicted
+++ resolved
@@ -19,11 +19,8 @@
 from cupy.random.distributions import beta  # NOQA
 from cupy.random.distributions import binomial  # NOQA
 from cupy.random.distributions import dirichlet  # NOQA
-<<<<<<< HEAD
 from cupy.random.distributions import f  # NOQA
-=======
 from cupy.random.distributions import gamma  # NOQA
->>>>>>> b670634d
 from cupy.random.distributions import gumbel  # NOQA
 from cupy.random.distributions import laplace  # NOQA
 from cupy.random.distributions import lognormal  # NOQA
