--- conflicted
+++ resolved
@@ -368,18 +368,6 @@
     return desc
 
 
-<<<<<<< HEAD
-if _cudnn_version >= 3000:
-    def add_tensor(handle, alpha, biasDesc, biasData, beta, srcDestDesc,
-                   srcDestData):
-        cudnn.addTensor_v3(handle, alpha, biasDesc,
-                           biasData, beta, srcDestDesc, srcDestData)
-else:
-    def add_tensor(handle, alpha, biasDesc, biasData, beta, srcDestDesc,
-                   srcDestData):
-        cudnn.addTensor_v2(handle, cudnn.CUDNN_ADD_SAME_C, alpha, biasDesc,
-                           biasData, beta, srcDestDesc, srcDestData)
-=======
 def add_tensor(handle, alpha, biasDesc, biasData, beta, srcDestDesc,
                srcDestData):
     cudnn.addTensor_v3(handle, alpha, biasDesc,
@@ -391,5 +379,4 @@
             _cudnn_version >= 7000 and
             int(device.get_compute_capability()) == 70):
         return True
-    return False
->>>>>>> cbc07475
+    return False