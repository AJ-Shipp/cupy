
###############################################################################
# Enum
###############################################################################

cpdef enum:
    CUDNN_DATA_FLOAT = 0
    CUDNN_DATA_DOUBLE = 1
    CUDNN_DATA_HALF = 2

    CUDNN_DEFAULT_MATH = 0
    CUDNN_TENSOR_OP_MATH = 1

    CUDNN_NOT_PROPAGATE_NAN = 0
    CUDNN_PROPAGATE_NAN = 1

    CUDNN_NON_DETERMINISTIC = 0
    CUDNN_DETERMINISTIC = 1

    CUDNN_TENSOR_NCHW = 0
    CUDNN_TENSOR_NHWC = 1

    CUDNN_OP_TENSOR_ADD = 0
    CUDNN_OP_TENSOR_MUL = 1
    CUDNN_OP_TENSOR_MIN = 2
    CUDNN_OP_TENSOR_MAX = 3
    CUDNN_OP_TENSOR_SQRT = 4
    CUDNN_OP_TENSOR_NOT = 5

    CUDNN_REDUCE_TENSOR_ADD = 0
    CUDNN_REDUCE_TENSOR_MUL = 1
    CUDNN_REDUCE_TENSOR_MIN = 2
    CUDNN_REDUCE_TENSOR_MAX = 3
    CUDNN_REDUCE_TENSOR_AMAX = 4
    CUDNN_REDUCE_TENSOR_AVG = 5
    CUDNN_REDUCE_TENSOR_NORM1 = 6
    CUDNN_REDUCE_TENSOR_NORM2 = 7
    CUDNN_REDUCE_TENSOR_MUL_NO_ZEROS = 8

    CUDNN_REDUCE_TENSOR_NO_INDICES = 0
    CUDNN_REDUCE_TENSOR_FLATTENED_INDICES = 1

    CUDNN_32BIT_INDICES = 0
    CUDNN_64BIT_INDICES = 1
    CUDNN_16BIT_INDICES = 2
    CUDNN_8BIT_INDICES = 3

    CUDNN_ADD_IMAGE = 0
    CUDNN_ADD_SAME_HW = 0
    CUDNN_ADD_FEATURE_MAP = 1
    CUDNN_ADD_SAME_CHW = 1
    CUDNN_ADD_SAME_C = 2
    CUDNN_ADD_FULL_TENSOR = 3

    CUDNN_CONVOLUTION = 0
    CUDNN_CROSS_CORRELATION = 1

    CUDNN_CONVOLUTION_FWD_NO_WORKSPACE = 0
    CUDNN_CONVOLUTION_FWD_PREFER_FASTEST = 1
    CUDNN_CONVOLUTION_FWD_SPECIFY_WORKSPACE_LIMIT = 2

    CUDNN_CONVOLUTION_FWD_ALGO_IMPLICIT_GEMM = 0
    CUDNN_CONVOLUTION_FWD_ALGO_IMPLICIT_PRECOMP_GEMM = 1
    CUDNN_CONVOLUTION_FWD_ALGO_GEMM = 2
    CUDNN_CONVOLUTION_FWD_ALGO_DIRECT = 3
    CUDNN_CONVOLUTION_FWD_ALGO_FFT = 4
    CUDNN_CONVOLUTION_FWD_ALGO_FFT_TILING = 5
    CUDNN_CONVOLUTION_FWD_ALGO_WINOGRAD = 6
    CUDNN_CONVOLUTION_FWD_ALGO_WINOGRAD_NONFUSED = 7

    CUDNN_CONVOLUTION_BWD_FILTER_NO_WORKSPACE = 0
    CUDNN_CONVOLUTION_BWD_FILTER_PREFER_FASTEST = 1
    CUDNN_CONVOLUTION_BWD_FILTER_SPECIFY_WORKSPACE_LIMIT = 2

    CUDNN_CONVOLUTION_BWD_FILTER_ALGO_0 = 0
    CUDNN_CONVOLUTION_BWD_FILTER_ALGO_1 = 1
    CUDNN_CONVOLUTION_BWD_FILTER_ALGO_FFT = 2
    CUDNN_CONVOLUTION_BWD_FILTER_ALGO_3 = 3
    CUDNN_CONVOLUTION_BWD_FILTER_ALGO_WINOGRAD = 4
    CUDNN_CONVOLUTION_BWD_FILTER_ALGO_WINOGRAD_NONFUSED = 5

    CUDNN_CONVOLUTION_BWD_DATA_NO_WORKSPACE = 0
    CUDNN_CONVOLUTION_BWD_DATA_PREFER_FASTEST = 1
    CUDNN_CONVOLUTION_BWD_DATA_SPECIFY_WORKSPACE_LIMIT = 2

    CUDNN_CONVOLUTION_BWD_DATA_ALGO_0 = 0
    CUDNN_CONVOLUTION_BWD_DATA_ALGO_1 = 1
    CUDNN_CONVOLUTION_BWD_DATA_ALGO_FFT = 2
    CUDNN_CONVOLUTION_BWD_DATA_ALGO_FFT_TILING = 3
    CUDNN_CONVOLUTION_BWD_DATA_ALGO_WINOGRAD = 4
    CUDNN_CONVOLUTION_BWD_DATA_ALGO_WINOGRAD_NONFUSED = 5

    CUDNN_SOFTMAX_FAST = 0
    CUDNN_SOFTMAX_ACCURATE = 1
    CUDNN_SOFTMAX_LOG = 2

    CUDNN_SOFTMAX_MODE_INSTANCE = 0
    CUDNN_SOFTMAX_MODE_CHANNEL = 1

    CUDNN_POOLING_MAX = 0
    CUDNN_POOLING_AVERAGE_COUNT_INCLUDE_PADDING = 1
    CUDNN_POOLING_AVERAGE_COUNT_EXCLUDE_PADDING = 2

    CUDNN_ACTIVATION_SIGMOID = 0
    CUDNN_ACTIVATION_RELU = 1
    CUDNN_ACTIVATION_TANH = 2
    CUDNN_ACTIVATION_CLIPPED_RELU = 3
    CUDNN_ACTIVATION_ELU = 4
    CUDNN_ACTIVATION_IDENTITY = 5

    CUDNN_LRN_CROSS_CHANNEL_DIM1 = 0

    CUDNN_DIVNORM_PRECOMPUTED_MEANS = 0

    CUDNN_BATCHNORM_PER_ACTIVATION = 0
    CUDNN_BATCHNORM_SPATIAL = 1
    CUDNN_BATCHNORM_SPATIAL_PERSISTENT = 2

<<<<<<< HEAD
    CUDNN_CTC_LOSS_ALGO_DETERMINISTIC = 0
    CUDNN_CTC_LOSS_ALGO_NON_DETERMINISTIC = 1
=======
    CUDNN_BATCHNORM_OPS_BN = 0
    CUDNN_BATCHNORM_OPS_BN_ACTIVATION = 1
    CUDNN_BATCHNORM_OPS_BN_ADD_ACTIVATION = 2
>>>>>>> 7312c4df

    CUDNN_RNN_RELU = 0
    CUDNN_RNN_TANH = 1
    CUDNN_LSTM = 2
    CUDNN_GRU = 3

    CUDNN_UNIDIRECTIONAL = 0
    CUDNN_BIDIRECTIONAL = 1

    CUDNN_RNN_ALGO_STANDARD = 0
    CUDNN_RNN_ALGO_PERSIST_STATIC = 1
    CUDNN_RNN_ALGO_PERSIST_DYNAMIC = 2

    CUDNN_RNN_DATA_LAYOUT_SEQ_MAJOR_UNPACKED = 0
    CUDNN_RNN_DATA_LAYOUT_SEQ_MAJOR_PACKED = 1
    CUDNN_RNN_DATA_LAYOUT_BATCH_MAJOR_UNPACKED = 2

    CUDNN_RNN_PADDED_IO_DISABLED = 0
    CUDNN_RNN_PADDED_IO_ENABLED = 1

    CUDNN_LINEAR_INPUT = 0
    CUDNN_SKIP_INPUT = 1

    CUDNN_SAMPLER_BILINEAR = 0

    CUDNN_STATUS_SUCCESS = 0
    CUDNN_STATUS_RUNTIME_PREREQUISITE_MISSING = 11
    CUDNN_STATUS_RUNTIME_IN_PROGRESS = 12
    CUDNN_STATUS_RUNTIME_FP_OVERFLOW = 13

    CUDNN_ERRQUERY_RAWCODE = 0
    CUDNN_ERRQUERY_NONBLOCKING = 1
    CUDNN_ERRQUERY_BLOCKING = 2


###############################################################################
# Class
###############################################################################

cdef class CuDNNAlgoPerf:
    cdef:
        int algo
        int status
        float time
        size_t memory
        int determinism
        int mathType


###############################################################################
# Version
###############################################################################

cpdef size_t getVersion() except? 0

###############################################################################
# Runtime error checking
###############################################################################
cpdef queryRuntimeError(size_t handle, int mode)

###############################################################################
# Initialization and CUDA cooperation
###############################################################################

cpdef size_t create() except? 0
cpdef destroy(size_t handle)
cpdef setStream(size_t handle, size_t stream)
cpdef size_t getStream(size_t handle) except? 0


###############################################################################
# Tensor manipulation
###############################################################################

cpdef size_t createTensorDescriptor() except? 0
cpdef setTensor4dDescriptor(size_t tensorDesc, int format, int dataType,
                            int n, int c, int h, int w)
cpdef setTensor4dDescriptorEx(size_t tensorDesc, int dataType,
                              int n, int c, int h, int w, int nStride,
                              int cStride, int hStride, int wStride)
cpdef tuple getTensor4dDescriptor(size_t tensorDesc)
cpdef setTensorNdDescriptor(size_t tensorDesc, int dataType, int nbDims,
                            size_t dimA, size_t strideA)
cpdef destroyTensorDescriptor(size_t tensorDesc)
cpdef addTensor_v3(size_t handle, size_t alpha, size_t bDesc,
                   size_t b, size_t beta, size_t yDesc, size_t y)


###############################################################################
# Tensor operations
###############################################################################

cpdef size_t createOpTensorDescriptor() except? 0
cpdef setOpTensorDescriptor(size_t opTensorDesc, int opTensorOp,
                            int opTensorCompType, int opTensorNanOpt)
cpdef getOpTensorDescriptor(size_t opTensorDesc)
cpdef destroyOpTensorDescriptor(size_t opTensorDesc)
cpdef opTensor(size_t handle, size_t opTensorDesc, size_t alpha1,
               size_t aDesc, size_t A, size_t alpha2, size_t bDesc,
               size_t B, size_t beta, size_t cDesc, size_t C)


###############################################################################
# Tensor reductions
###############################################################################

cpdef size_t createReduceTensorDescriptor() except? 0
cpdef setReduceTensorDescriptor(
    size_t reduceTensorDesc, int reduceTensorOp,
    int reduceTensorCompType, int reduceTensorNanOpt,
    int reduceTensorIndices, int reduceTensorIndicesType)
cpdef getReduceTensorDescriptor(size_t reduceTensorDesc)
cpdef destroyReduceTensorDescriptor(size_t reduceTensorDesc)
cpdef size_t getReductionIndicesSize(
    size_t handle, size_t reduceTensorDesc, size_t aDesc,
    size_t cDesc) except? 0
cpdef size_t getReductionWorkspaceSize(
    size_t handle, size_t reduceTensorDesc, size_t aDesc,
    size_t cDesc) except? 0
cpdef reduceTensor(
    size_t handle, size_t reduceTensorDesc, size_t indices,
    size_t indicesSizeInBytes, size_t workspace,
    size_t workspaceSizeInBytes, size_t alpha, size_t aDesc,
    size_t A, size_t beta, size_t cDesc, size_t C)
cpdef setTensor(size_t handle, size_t yDesc, size_t y, size_t valuePtr)
cpdef scaleTensor(size_t handle, size_t yDesc, size_t y, size_t alpha)


###############################################################################
# Filter manipulation
###############################################################################

cpdef size_t createFilterDescriptor() except? 0
cpdef setFilter4dDescriptor_v4(
    size_t filterDesc, int dataType, int format, int k, int c, int h, int w)
cpdef setFilterNdDescriptor_v4(
    size_t filterDesc, int dataType, int format, int nbDims, size_t filterDimA)
cpdef getFilterNdDescriptor(size_t wDesc, int nbDimsRequested)
cpdef destroyFilterDescriptor(size_t filterDesc)


###############################################################################
# Convolution
###############################################################################

cpdef size_t createConvolutionDescriptor() except? 0
cpdef setConvolutionMathType(
    size_t convDesc, size_t mathType)
cpdef size_t getConvolutionMathType(size_t convDesc) except? 0
cpdef setConvolutionGroupCount(
    size_t convDesc, int groupCount)
cpdef int getConvolutionGroupCount(size_t convDesc) except? -1
cpdef setConvolution2dDescriptor_v4(
    size_t convDesc, int pad_h, int pad_w, int u, int v, int dilation_h,
    int dilation_w, int mode)
cpdef setConvolution2dDescriptor_v5(
    size_t convDesc, int pad_h, int pad_w, int u, int v, int dilation_h,
    int dilation_w, int mode, size_t computeType)
cpdef setConvolutionNdDescriptor_v3(
    size_t convDesc, int arrayLength, size_t padA, size_t filterStrideA,
    size_t dilationA, int mode, int dataType)
cpdef destroyConvolutionDescriptor(size_t convDesc)
cpdef findConvolutionForwardAlgorithm(
    size_t handle, size_t xDesc, size_t wDesc, size_t convDesc, size_t yDesc,
    int requestedAlgoCount)
cpdef list findConvolutionForwardAlgorithmEx(
    size_t handle, size_t xDesc, size_t x, size_t wDesc, size_t w,
    size_t convDesc, size_t yDesc, size_t y, int requestedAlgoCount,
    size_t workSpace, size_t workSpaceSizeInBytes)
cpdef list findConvolutionForwardAlgorithmEx_v7(
    size_t handle, size_t xDesc, size_t x, size_t wDesc, size_t w,
    size_t convDesc, size_t yDesc, size_t y, int requestedAlgoCount,
    size_t workSpace, size_t workSpaceSizeInBytes)
cpdef int getConvolutionForwardAlgorithm_v6(
    size_t handle, size_t srcDesc, size_t filterDesc, size_t convDesc,
    size_t destDesc, int preference, size_t memoryLimitInbytes) except? -1
cpdef list getConvolutionForwardAlgorithm_v7(
    size_t handle, size_t srcDesc, size_t filterDesc, size_t convDesc,
    size_t destDesc, int requestedAlgoCount)
cpdef Py_ssize_t getConvolutionForwardWorkspaceSize(
    size_t handle, size_t srcDesc, size_t filterDesc, size_t convDesc,
    size_t destDesc, int algo) except? -1
cpdef convolutionForward(
    size_t handle, size_t alpha, size_t srcDesc, size_t srcData,
    size_t filterDesc, size_t filterData, size_t convDesc, int algo,
    size_t workSpace, size_t workSpaceSizeInBytes, size_t beta,
    size_t destDesc, size_t destData)
cpdef convolutionBackwardBias(
    size_t handle, size_t alpha, size_t srcDesc, size_t srcData,
    size_t beta, size_t destDesc, size_t destData)
cpdef findConvolutionBackwardFilterAlgorithm(
    size_t handle, size_t xDesc, size_t dyDesc, size_t convDesc, size_t dwDesc,
    int requestedAlgoCount)
cpdef list findConvolutionBackwardFilterAlgorithmEx(
    size_t handle, size_t xDesc, size_t x, size_t dyDesc, size_t dy,
    size_t convDesc, size_t dwDesc, size_t dw, int requestedAlgoCount,
    size_t workSpace, size_t workSpaceSizeInBytes)
cpdef list findConvolutionBackwardFilterAlgorithmEx_v7(
    size_t handle, size_t xDesc, size_t x, size_t dyDesc, size_t dy,
    size_t convDesc, size_t dwDesc, size_t dw, int requestedAlgoCount,
    size_t workSpace, size_t workSpaceSizeInBytes)
cpdef int getConvolutionBackwardFilterAlgorithm_v6(
    size_t handle, size_t srcDesc, size_t diffDesc, size_t convDesc,
    size_t filterDesc, int preference, size_t memoryLimitInbytes) except? -1
cpdef list getConvolutionBackwardFilterAlgorithm_v7(
    size_t handle, size_t srcDesc, size_t diffDesc, size_t convDesc,
    size_t gradDesc, int requestedAlgoCount)
cpdef Py_ssize_t getConvolutionBackwardFilterWorkspaceSize(
    size_t handle, size_t srcDesc, size_t diffDesc, size_t convDesc,
    size_t filterDesc, int algo) except? -1
cpdef convolutionBackwardFilter_v3(
    size_t handle, size_t alpha, size_t srcDesc, size_t srcData,
    size_t diffDesc, size_t diffData, size_t convDesc, int algo,
    size_t workSpace, size_t workSpaceSizeInBytes, size_t beta,
    size_t gradDesc, size_t gradData)
cpdef findConvolutionBackwardDataAlgorithm(
    size_t handle, size_t wDesc, size_t dyDesc, size_t convDesc, size_t dxDesc,
    int requestedAlgoCount)
cpdef list findConvolutionBackwardDataAlgorithmEx(
    size_t handle, size_t wDesc, size_t w, size_t dyDesc, size_t dy,
    size_t convDesc, size_t dxDesc, size_t dx,
    int requestedAlgoCount, size_t workSpace, size_t workSpaceSizeInBytes)
cpdef list findConvolutionBackwardDataAlgorithmEx_v7(
    size_t handle, size_t wDesc, size_t w, size_t dyDesc, size_t dy,
    size_t convDesc, size_t dxDesc, size_t dx,
    int requestedAlgoCount, size_t workSpace, size_t workSpaceSizeInBytes)
cpdef int getConvolutionBackwardDataAlgorithm_v6(
    size_t handle, size_t filterDesc, size_t diffDesc, size_t convDesc,
    size_t gradDesc, size_t preference,
    size_t memoryLimitInbytes) except? -1
cpdef list getConvolutionBackwardDataAlgorithm_v7(
    size_t handle, size_t filterDesc, size_t diffDesc, size_t convDesc,
    size_t gradDesc, int requestedAlgoCount)
cpdef Py_ssize_t getConvolutionBackwardDataWorkspaceSize(
    size_t handle, size_t filterDesc, size_t diffDesc, size_t convDesc,
    size_t gradDesc, int algo) except? -1
cpdef convolutionBackwardData_v3(
    size_t handle, size_t alpha, size_t filterDesc, size_t filterData,
    size_t diffDesc, size_t diffData, size_t convDesc, int algo,
    size_t workSpace, size_t workSpaceSizeInBytes, size_t beta,
    size_t gradDesc, size_t gradData)


###############################################################################
# Pooling
###############################################################################

cpdef size_t createPoolingDescriptor() except? 0
cpdef setPooling2dDescriptor_v4(
    size_t poolingDesc, int mode, int maxpoolingNanOpt, int windowHeight,
    int windowWidth, int verticalPadding, int horizontalPadding,
    int verticalStride, int horizontalStride)
cpdef setPoolingNdDescriptor_v4(
    size_t poolingDesc, int mode, int maxpoolingNanOpt, int nbDims,
    size_t windowDimA, size_t paddingA, size_t strideA)
cpdef destroyPoolingDescriptor(size_t poolingDesc)
cpdef poolingForward(
    size_t handle, size_t poolingDesc, size_t alpha, size_t srcDesc,
    size_t srcData, size_t beta, size_t dstDesc, size_t dstData)
cpdef poolingBackward(
    size_t handle, size_t poolingDesc, size_t alpha, size_t srcDesc,
    size_t srcData, size_t srcDiffDesc, size_t srcDiffData,
    size_t destDesc, size_t destData, size_t beta, size_t destDiffDesc,
    size_t destDiffData)

###############################################################################
# Batch Normalization
###############################################################################

cpdef deriveBNTensorDescriptor(
    size_t derivedBnDesc, size_t xDesc, int mode)

cpdef batchNormalizationForwardTraining(
    size_t handle, int mode,
    size_t alpha, size_t beta, size_t xDesc,
    size_t x, size_t yDesc, size_t y,
    size_t bnScaleBiasMeanVarDesc, size_t bnScale,
    size_t bnBias, double exponentialAverageFactor,
    size_t resultRunningMean, size_t resultRunningVariance,
    double epsilon, size_t resultSaveMean, size_t resultSaveInvVariance)

cpdef batchNormalizationForwardInference(
    size_t handle, int mode,
    size_t alpha, size_t beta, size_t xDesc,
    size_t x, size_t yDesc, size_t y,
    size_t bnScaleBiasMeanVarDesc, size_t bnScale,
    size_t bnBias, size_t estimatedMean, size_t estimatedVariance,
    double epsilon)

cpdef batchNormalizationBackward(
    size_t handle, int mode,
    size_t alphaDataDiff, size_t betaDataDiff,
    size_t alphaParamDiff, size_t betaParamDiff,
    size_t xDesc, size_t x, size_t dyDesc,
    size_t dy, size_t dxDesc, size_t dx,
    size_t dBnScaleBiasDesc, size_t bnScale,
    size_t dBnScaleResult, size_t dBnBiasResult,
    double epsilon, size_t savedMean, size_t savedInvVariance)

cpdef batchNormalizationForwardTrainingEx(
    size_t handle, int mode, int bnOps,
    size_t alpha, size_t beta,
    size_t xDesc, size_t x,
    size_t zDesc, size_t z,
    size_t yDesc, size_t y,
    size_t bnScaleBiasMeanVarDesc,
    size_t bnScale, size_t bnBias,
    double exponentialAverageFactor,
    size_t resultRunningMean, size_t resultRunningVariance,
    double epsilon, size_t resultSaveMean, size_t resultSaveInvVariance,
    size_t activationDesc,
    size_t workSpace, size_t workSpaceSizeInBytes,
    size_t reserveSpace, size_t reserveSpaceSizeInBytes)

cpdef size_t getBatchNormalizationForwardTrainingExWorkspaceSize(
    size_t handle, int mode, int bnOps,
    size_t xDesc,
    size_t zDesc,
    size_t yDesc,
    size_t bnScaleBiasMeanVarDesc,
    size_t activationDesc) except? 0

cpdef batchNormalizationBackwardEx(
    size_t handle, int mode, int bnops,
    size_t alphaDataDiff, size_t betaDataDiff,
    size_t alphaParamDiff, size_t betaParamDiff,
    size_t xDesc, size_t x,
    size_t yDesc, size_t y,
    size_t dyDesc, size_t dy,
    size_t dzDesc, size_t dz,
    size_t dxDesc, size_t dx,
    size_t dBnScaleBiasDesc,
    size_t bnScaleData, size_t bnBiasData,
    size_t dBnScaleData, size_t dBnBiasData,
    double epsilon,
    size_t savedMean, size_t savedInvVariance,
    size_t activationDesc,
    size_t workSpace, size_t workSpaceSizeInBytes,
    size_t reserveSpace, size_t reserveSpaceSizeInBytes)

cpdef size_t getBatchNormalizationBackwardExWorkspaceSize(
    size_t handle, int mode, int bnOps,
    size_t xDesc,
    size_t yDesc,
    size_t dyDesc,
    size_t dzDesc,
    size_t dxDesc,
    size_t dBnScaleBiasDesc,
    size_t activationDesc) except? 0

cpdef size_t getBatchNormalizationTrainingExReserveSpaceSize(
    size_t handle, int mode, int bnOps,
    size_t activationDesc,
    size_t xDesc) except? 0


###############################################################################
# Activation
###############################################################################

cpdef size_t createActivationDescriptor() except? 0
cpdef setActivationDescriptor(
    size_t activationDesc, int mode, int reluNanOpt, double reluCeiling)
cpdef destroyActivationDescriptor(size_t activationDesc)
cpdef softmaxForward(
    size_t handle, int algorithm, int mode, size_t alpha, size_t srcDesc,
    size_t srcData, size_t beta, size_t dstDesc, size_t dstData)
cpdef softmaxBackward(
    size_t handle, int algorithm, int mode, size_t alpha, size_t srcDesc,
    size_t srcData, size_t srcDiffDesc, size_t srcDiffData, size_t beta,
    size_t destDiffDesc, size_t destDiffData)
cpdef activationForward_v4(
    size_t handle, size_t activationDesc, size_t alpha, size_t srcDesc,
    size_t srcData, size_t beta, size_t dstDesc, size_t dstData)
cpdef activationBackward_v4(
    size_t handle, size_t activationDesc, size_t alpha, size_t srcDesc,
    size_t srcData, size_t srcDiffDesc, size_t srcDiffData,
    size_t destDesc, size_t destData, size_t beta, size_t destDiffDesc,
    size_t destDiffData)


###############################################################################
# Dropout
###############################################################################
cpdef size_t createDropoutDescriptor() except? 0
cpdef destroyDropoutDescriptor(size_t dropoutDesc)
cpdef Py_ssize_t dropoutGetStatesSize(size_t handle) except? -1
cpdef setDropoutDescriptor(
    size_t dropoutDesc, size_t handle, float dropout,
    size_t states, size_t stateSizeInBytes, unsigned long long seed)
cpdef size_t getDropoutReserveSpaceSize(size_t xDesc) except? 0
cpdef dropoutForward(
    size_t handle, size_t dropoutDesc,
    size_t srcDesc, size_t srcData,
    size_t dstDesc, size_t dstData,
    size_t reserveSpace, size_t reserveSpaceSizeInBytes)
cpdef dropoutBackward(
    size_t handle, size_t dropoutDesc,
    size_t dyDesc, size_t dyData,
    size_t dxtDesc, size_t dxData,
    size_t reserveSpace, size_t reserveSpaceSizeInBytes)


###############################################################################
# CTC
###############################################################################

cpdef size_t createCTCLossDescriptor() except? 0
cpdef destroyCTCLossDescriptor(size_t ctcLossDesc)
cpdef setCTCLossDescriptor(size_t ctcLossDesc, int dataType)
cpdef getCTCLossDescriptor(size_t ctcLossDesc)
cpdef size_t getCTCLossWorkspaceSize(
    size_t handle, size_t probsDesc, size_t gradientsDesc,
    size_t labels, size_t labelLengths, size_t inputLengths,
    int algo, size_t ctcLossDesc) except? 0
cpdef CTCLoss(
    size_t handle, size_t probsDesc,
    size_t probs, size_t labels, size_t labelLengths, size_t inputLengths,
    size_t costs, size_t gradientsDesc, size_t gradients, int algo,
    size_t ctcLossDesc, size_t workspace, size_t workSpaceSizeInBytes)


###############################################################################
# RNN
###############################################################################

cpdef size_t createRNNDescriptor() except? 0
cpdef destroyRNNDescriptor(size_t rnnDesc)
cpdef size_t createPersistentRNNPlan(
    size_t rnnDesc, int minibatch, int dataType) except? 0
cpdef setPersistentRNNPlan(size_t rnnDesc, size_t plan)
cpdef destroyPersistentRNNPlan(size_t plan)
cpdef setRNNDescriptor_v5(
    size_t rnnDesc, int hiddenSize, int numLayers,
    size_t dropoutDesc, int inputMode, int direction, int mode,
    int dataType)
cpdef setRNNDescriptor_v6(
    size_t handle, size_t rnnDesc, int hiddenSize, int numLayers,
    size_t dropoutDesc, int inputMode, int direction, int mode,
    int algo, int dataType)
cpdef setRNNPaddingMode(size_t rnnDesc, int paddingMode)
cpdef getRNNPaddingMode(size_t rnnDesc)
cpdef size_t createRNNDataDescriptor() except? 0
cpdef destroyRNNDataDescriptor(size_t RNNDataDesc)
cpdef setRNNDataDescriptor(
    size_t RNNDataDesc, int dataType, size_t layout,
    int maxSeqLength, int batchSize, int vectorSize,
    size_t seqLengthArray, size_t paddingFill)
cpdef getRNNDataDescriptor(
    size_t RNNDataDesc, size_t dataType,
    size_t layout, size_t maxSeqLength, size_t batchSize,
    size_t vectorSize, int arrayLengthRequested, size_t seqLengthArray,
    size_t paddingFill)
cpdef getRNNWorkspaceSize(
    size_t handle, size_t rnnDesc, int seqLength, size_t xDesc)
cpdef getRNNTrainingReserveSize(
    size_t handle, size_t rnnDesc, int seqLength, size_t xDesc)
cpdef getRNNParamsSize(
    size_t handle, size_t rnnDesc, size_t xDesc, int dataType)
cpdef getRNNLinLayerMatrixParams(
    size_t handle, size_t rnnDesc, int layer, size_t xDesc, size_t wDesc,
    size_t w, int linLayerID, size_t linLayerMatDesc, size_t linLayerMat)
cpdef getRNNLinLayerBiasParams(
    size_t handle, size_t rnnDesc, int layer, size_t xDesc, size_t wDesc,
    size_t w, int linLayerID, size_t linLayerBiasDesc,
    size_t linLayerBias)
cpdef RNNForwardInference(
    size_t handle, size_t rnnDesc, int seqLength, size_t xDesc,
    size_t x, size_t hxDesc, size_t hx, size_t cxDesc,
    size_t cx, size_t wDesc, size_t w, size_t yDesc,
    size_t y, size_t hyDesc, size_t hy, size_t cyDesc,
    size_t cy, size_t workspace, size_t workSpaceSizeInBytes)
cpdef RNNForwardTraining(
    size_t handle, size_t rnnDesc, int seqLength, size_t xDesc, size_t x,
    size_t hxDesc, size_t hx, size_t cxDesc, size_t cx,
    size_t wDesc, size_t w, size_t yDesc, size_t y,
    size_t hyDesc, size_t hy, size_t cyDesc, size_t cy,
    size_t workspace, size_t workSpaceSizeInBytes, size_t reserveSpace,
    size_t reserveSpaceSizeInBytes)
cpdef RNNBackwardData(
    size_t handle, size_t rnnDesc, int seqLength, size_t yDesc, size_t y,
    size_t dyDesc, size_t dy, size_t dhyDesc, size_t dhy,
    size_t dcyDesc, size_t dcy, size_t wDesc, size_t w,
    size_t hxDesc, size_t hx, size_t cxDesc, size_t cx,
    size_t dxDesc, size_t dx, size_t dhxDesc, size_t dhx,
    size_t dcxDesc, size_t dcx, size_t workspace,
    size_t workSpaceSizeInBytes, size_t reserveSpace,
    size_t reserveSpaceSizeInBytes)
cpdef RNNBackwardWeights(
    size_t handle, size_t rnnDesc, int seqLength, size_t xDesc, size_t x,
    size_t hxDesc, size_t hx, size_t yDesc, size_t y,
    size_t workspace, size_t workSpaceSizeInBytes, size_t dwDesc,
    size_t dw, size_t reserveSpace, size_t reserveSpaceSizeInBytes)
cpdef RNNForwardInferenceEx(
    size_t handle, size_t rnnDesc, size_t xDesc, size_t x, size_t hxDesc,
    size_t hx, size_t cxDesc, size_t cx, size_t wDesc, size_t w,
    size_t yDesc, size_t y, size_t hyDesc, size_t hy, size_t cyDesc,
    size_t cy, size_t kDesc, size_t keys, size_t cDesc, size_t cAttn,
    size_t iDesc, size_t iAttn, size_t qDesc, size_t queries,
    size_t workSpace, size_t workSpaceSizeInBytes)
cpdef RNNForwardTrainingEx(
    size_t handle, size_t rnnDesc, size_t xDesc, size_t x, size_t hxDesc,
    size_t hx, size_t cxDesc, size_t cx, size_t wDesc, size_t w,
    size_t yDesc, size_t y, size_t hyDesc, size_t hy, size_t cyDesc,
    size_t cy, size_t kDesc, size_t keys, size_t cDesc, size_t cAttn,
    size_t iDesc, size_t iAttn, size_t qDesc, size_t queries,
    size_t workSpace, size_t workSpaceSizeInBytes,
    size_t reserveSpace, size_t reserveSpaceSizeInBytes)
cpdef RNNBackwardDataEx(
    size_t handle, size_t rnnDesc, size_t yDesc, size_t y, size_t dyDesc,
    size_t dy, size_t dcDesc, size_t dcAttn, size_t dhyDesc, size_t dhy,
    size_t dcyDesc, size_t dcy, size_t wDesc, size_t w, size_t hxDesc,
    size_t hx, size_t cxDesc, size_t cx, size_t dxDesc, size_t dx,
    size_t dhxDesc, size_t dhx, size_t dcxDesc, size_t dcx,
    size_t dkDesc, size_t dkeys,
    size_t workSpace, size_t workSpaceSizeInBytes,
    size_t reserveSpace, size_t reserveSpaceSizeInBytes)
cpdef RNNBackwardWeightsEx(
    size_t handle, size_t rnnDesc, size_t xDesc, size_t x,
    size_t hxDesc, size_t hx, size_t yDesc, size_t y,
    size_t workSpace, size_t workSpaceSizeInBytes,
    size_t dwDesc, size_t dw,
    size_t reserveSpace, size_t reserveSpaceSizeInBytes)


###############################################################################
# Spatial Transformer
###############################################################################

cpdef size_t createSpatialTransformerDescriptor() except? 0
cpdef destroySpatialTransformerDescriptor(size_t stDesc)
cpdef setSpatialTransformerDescriptor(
    size_t stDesc, size_t samplerType, int dataType,
    int nbDims, size_t dimA)
cpdef spatialTfGridGeneratorForward(
    size_t handle, size_t stDesc, size_t theta, size_t grid)
cpdef spatialTfGridGeneratorBackward(
    size_t handle, size_t stDesc, size_t dgrid, size_t dtheta)
cpdef spatialTfSamplerForward(
    size_t handle, size_t stDesc, size_t alpha, size_t xDesc,
    size_t x, size_t grid, size_t beta, size_t yDesc, size_t y)
cpdef spatialTfSamplerBackward(
    size_t handle, size_t stDesc, size_t alpha, size_t xDesc,
    size_t x, size_t beta, size_t dxDesc, size_t dx, size_t alphaDgrid,
    size_t dyDesc, size_t dy, size_t grid, size_t betaDgrid, size_t dgrid)<|MERGE_RESOLUTION|>--- conflicted
+++ resolved
@@ -116,14 +116,12 @@
     CUDNN_BATCHNORM_SPATIAL = 1
     CUDNN_BATCHNORM_SPATIAL_PERSISTENT = 2
 
-<<<<<<< HEAD
     CUDNN_CTC_LOSS_ALGO_DETERMINISTIC = 0
     CUDNN_CTC_LOSS_ALGO_NON_DETERMINISTIC = 1
-=======
+
     CUDNN_BATCHNORM_OPS_BN = 0
     CUDNN_BATCHNORM_OPS_BN_ACTIVATION = 1
     CUDNN_BATCHNORM_OPS_BN_ADD_ACTIVATION = 2
->>>>>>> 7312c4df
 
     CUDNN_RNN_RELU = 0
     CUDNN_RNN_TANH = 1
