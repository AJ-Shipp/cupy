--- conflicted
+++ resolved
@@ -3,9 +3,6 @@
 from cupy.lib._routines_poly import polyadd  # NOQA
 from cupy.lib._routines_poly import polysub  # NOQA
 from cupy.lib._routines_poly import polymul  # NOQA
-<<<<<<< HEAD
 from cupy.lib._routines_poly import polyfit  # NOQA
-=======
 from cupy.lib._routines_poly import polyval  # NOQA
->>>>>>> d6fe2643
 from cupy.lib._routines_poly import roots  # NOQA